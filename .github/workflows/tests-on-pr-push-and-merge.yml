name: Run tests against PRs (pre and post merge)
on:
  workflow_dispatch: {}
  push:
    branches:
      - main
  pull_request:
    branches:
      - '**'

jobs:
  lint-and-static-analysis:
    runs-on: ubuntu-latest
    if: "!contains( github.event.sender.login, 'broadbot')"
    steps:
      - name: Checkout current code
        id: checkout_code
        uses: actions/checkout@v2
        with:
          token: ${{ secrets.BROADBOT_GITHUB_TOKEN }}
      - name: Run linter
        id: run_linter
        run: |
          ./gradlew spotlessCheck
      - name: Run static analysis
        id: run_static_analysis
        run: |
          ./gradlew spotbugsMain spotbugsTest
  tests-against-source-code:
    strategy:
      matrix:
        testTag: [ "unit", "integration" ]
      fail-fast: false
    runs-on: ubuntu-latest
    if: "!contains( github.event.sender.login, 'broadbot')"
    steps:
      - name: Checkout current code
        id: checkout_code
        uses: actions/checkout@v2
        with:
          token: ${{ secrets.BROADBOT_GITHUB_TOKEN }}
      - name: Set up AdoptOpenJDK 11
        id: setup_jdk
        uses: joschi/setup-jdk@v2
        with:
          java-version: 11
      - name: Cache Gradle packages
        id: cache_gradle
        uses: actions/cache@v2
        with:
          path: |
            ~/.gradle/caches
            ~/.gradle/wrapper
          key: v1-${{ runner.os }}-gradle-${{ hashfiles('**/gradle-wrapper.properties') }}-${{ hashFiles('**/*.gradle') }}
          restore-keys: v1-${{ runner.os }}-gradle-${{ hashfiles('**/gradle-wrapper.properties') }}
      - name: Grant execute permission for gradlew
        id: allow_execute_gradle
        run: chmod +x gradlew
      - name: Render config
        id: render_config
        run: |
          # this step does the equivalent of the tools/render-config.sh script.
          # on local machines, the script fetches a SA from Vault.
          # in GH actions, the SA key is stored in a GH repo secret.
          # regardless of how it was fetched, tests and scripts expect these
          # keys to be stored in rendered/
          mkdir -p rendered
          echo "$TEST_USER_SA_KEY" > rendered/test-user-account.json
          echo "$DEV_CI_SA_KEY" > rendered/ci-account.json
          echo "$EXT_PROJECT_SA_KEY" > rendered/external-project-account.json
        env:
          TEST_USER_SA_KEY: ${{ secrets.TEST_USER_SA_KEY }}
          DEV_CI_SA_KEY: ${{ secrets.DEV_CI_SA_KEY }}
<<<<<<< HEAD
      - name: Build Docker image
        id: build_docker_image
        run: |
          # additionally pull the main branch for on-push-to-PRs, so we can diff and see what changed
          if [ "$GHA_EVENT_NAME" = "pull_request" ]; then
            git fetch --no-tags --depth=1 origin main
            if [ -z "$(git diff --name-status origin/main | grep 'docker/')" ]; then
              echo "No changes to docker/ directory. Using default Docker image."
              exit 0
            fi
          fi
          echo "Building new Docker image."
          imageTag="ghaTest"
          ./tools/build-docker.sh $imageTag # generates an image with this tag
          echo "::set-output name=test_docker_image::-PdockerImage=terra-cli/local:$imageTag"
        env:
          GITHUB_TOKEN: ${{ secrets.BROADBOT_GITHUB_TOKEN }}
          GHA_EVENT_NAME: ${{ github.event_name }}
=======
          EXT_PROJECT_SA_KEY: ${{ secrets.EXT_PROJECT_SA_KEY }}
>>>>>>> 8c31e4b1
      - name: Run tests
        id: run_tests
        run: |
          # runs against the default server: terra-dev
          echo "Running tests with tag: ${{ matrix.testTag }}"
          echo "Using docker image (uses default if blank): $TEST_DOCKER_IMAGE"
          ./gradlew runTestsWithTag -PtestTag=${{ matrix.testTag }} $TEST_DOCKER_IMAGE
        env:
          TEST_DOCKER_IMAGE: ${{ steps.build_docker_image.outputs.test_docker_image }}
      - name: Archive logs and context file
        id: archive_logs_and_context
        if: always()
        uses: actions/upload-artifact@v2
        with:
          name: logs-and-context-${{ matrix.testTag }}
          path: |
            build/test-context/.terra/logs/
            build/test-context/.terra/global-context.json<|MERGE_RESOLUTION|>--- conflicted
+++ resolved
@@ -71,7 +71,7 @@
         env:
           TEST_USER_SA_KEY: ${{ secrets.TEST_USER_SA_KEY }}
           DEV_CI_SA_KEY: ${{ secrets.DEV_CI_SA_KEY }}
-<<<<<<< HEAD
+          EXT_PROJECT_SA_KEY: ${{ secrets.EXT_PROJECT_SA_KEY }}
       - name: Build Docker image
         id: build_docker_image
         run: |
@@ -90,9 +90,6 @@
         env:
           GITHUB_TOKEN: ${{ secrets.BROADBOT_GITHUB_TOKEN }}
           GHA_EVENT_NAME: ${{ github.event_name }}
-=======
-          EXT_PROJECT_SA_KEY: ${{ secrets.EXT_PROJECT_SA_KEY }}
->>>>>>> 8c31e4b1
       - name: Run tests
         id: run_tests
         run: |
