/*buildscript {
 repositories {
 mavenCentral()
 }
 }*/

plugins {
    id 'java'
    id 'idea'
    id 'application'

    id 'com.diffplug.spotless' version '6.9.1'
    id 'com.github.spotbugs' version '5.0.9'
    id 'org.gradle.test-retry' version '1.4.0'

    // Fix guava -jre vs -android dependency resolution.
    // The terra-cloud-resource library requires the -jre guava version. Without this plugin, we may
    // use the wrong guava version, leading to runtime errors.
    // See also https://blog.gradle.org/guava
    id 'de.jjohannes.missing-metadata-guava' version '31.1.1'
}

// The tools/publish-release.sh script depends on this version string being of the format "version = '1.2.3'"
<<<<<<< HEAD
//version = '0.242.0'
version = 'dexamundsen-1932'
=======
version = '0.243.0'
>>>>>>> 376d880a
group = 'terra-cli'
//sourceCompatibility = JavaVersion.VERSION_17
//targetCompatibility = JavaVersion.VERSION_17

// If true, search local repository (~/.m2/repository/) first for dependencies.
def useMavenLocal = false
repositories {
    if (useMavenLocal) {
        mavenLocal() // must be listed first to take effect
    }
    mavenCentral()
    maven {
        url 'https://broadinstitute.jfrog.io/broadinstitute/libs-release/'
    }
    maven {
        url 'https://broadinstitute.jfrog.io/broadinstitute/libs-snapshot-local/'
    }
}

dependencies {
    // Needed for Mac M1
    implementation group: 'net.java.dev.jna', name: 'jna', version: '5.12.1'

    // Terra deps
    // TODO(PF-1928) - update clients after their JDK updates
    implementation group: 'bio.terra', name: 'datarepo-client', version: '1.391.0-SNAPSHOT'
    implementation group: 'bio.terra', name: 'externalcreds-client-resttemplate', version: '0.98.0-SNAPSHOT'
    implementation group: 'bio.terra', name: 'terra-resource-janitor-client', version: '0.114.0-SNAPSHOT'
    implementation group: 'bio.terra', name: 'workspace-manager-client', version: '0.254.324-SNAPSHOT'
    implementation group: 'org.broadinstitute.dsde.workbench', name: 'sam-client_2.13', version: '0.1-ffb0a89-SNAP'

    implementation platform('bio.terra.cloud-resource-lib:platform:0.11.0')
    implementation group: 'bio.terra.cloud-resource-lib', name: 'google-cloudresourcemanager', version: '1.4.0'
    implementation group: 'bio.terra.cloud-resource-lib', name: 'google-bigquery', version: '0.13.0'
    implementation group: 'bio.terra.cloud-resource-lib', name: 'google-notebooks', version: '0.10.0'
    implementation group: 'bio.terra.cloud-resource-lib', name: 'google-storage', version: '0.14.0'

    // hk2 is required to use WSM client, but not correctly exposed by the client
    implementation group: 'org.glassfish.jersey.inject', name: 'jersey-hk2', version: '2.36' // TODO

    // command parsing
    implementation group: 'info.picocli', name: 'picocli', version: '4.6.3'

    // logging
    implementation group: 'ch.qos.logback', name: 'logback-classic', version: '1.2.11'
    implementation group: 'org.slf4j', name: 'slf4j-api', version: '1.7.36'

    // serialization
    implementation group: 'com.fasterxml.jackson.core', name: 'jackson-core', version: '2.13.3'
    implementation group: 'com.fasterxml.jackson.datatype', name: 'jackson-datatype-jsr310', version: '2.13.3'

    // GCP
    implementation group: 'com.google.auth', name: 'google-auth-library-credentials', version: '1.10.0'
    implementation group: 'com.google.auth', name: 'google-auth-library-oauth2-http', version: '1.10.0'
    implementation group: 'com.google.oauth-client', name: 'google-oauth-client-java6', version: '1.34.1'
    implementation group: 'com.google.oauth-client', name: 'google-oauth-client-jetty', version: '1.34.1'
    implementation group: 'com.google.cloud', name: 'google-cloud-bigquery', version: '2.14.6'
    implementation group: 'com.google.cloud', name: 'google-cloud-storage', version: '2.11.3'

    // Docker
    implementation group: 'com.github.docker-java', name: 'docker-java-core', version: '3.2.13'
    implementation group: 'com.github.docker-java', name: 'docker-java-transport-httpclient5', version: '3.2.13'

    // static analysis
    compileOnly group: 'com.github.spotbugs', name: 'spotbugs-annotations', version: '4.7.1'
    testCompileOnly group: 'com.github.spotbugs', name: 'spotbugs-annotations', version: '4.7.1'

    // Deps whose versions are controlled by Spring
    implementation group: 'org.apache.commons', name: 'commons-text', version: '1.9'
    implementation group: 'org.apache.commons', name: 'commons-lang3'

    // Swagger deps
    implementation group: 'io.swagger.core.v3', name: 'swagger-annotations', version: '2.2.2'

    // Test deps
    testImplementation platform('org.junit:junit-bom:5.9.0')
    testImplementation group: 'org.junit.jupiter', name: 'junit-jupiter', version: '5.9.0'
    testImplementation group: 'org.hamcrest', name: 'hamcrest', version: '2.2'

    // PubSub is used in tests to communicate with Janitor, but is not required for the CLI itself.
    testImplementation group: 'com.google.cloud', name: 'google-cloud-pubsub', version: '1.120.11'

    annotationProcessor group: 'info.picocli', name: 'picocli-codegen', version: '4.6.3'
}

// for scans
if (hasProperty('buildScan')) {
    buildScan {
        termsOfServiceUrl = 'https://gradle.com/terms-of-service'
        termsOfServiceAgree = 'yes'
    }
}

apply from: "$rootDir/gradle/application.gradle"
apply from: "$rootDir/gradle/dependency-locking.gradle"
apply from: "$rootDir/gradle/spotbugs.gradle"
apply from: "$rootDir/gradle/spotless.gradle"
apply from: "$rootDir/gradle/tools.gradle"
apply from: "$rootDir/gradle/test.gradle"

compileJava.dependsOn tasks.spotlessApply
defaultTasks 'spotlessApply', 'build'<|MERGE_RESOLUTION|>--- conflicted
+++ resolved
@@ -21,12 +21,7 @@
 }
 
 // The tools/publish-release.sh script depends on this version string being of the format "version = '1.2.3'"
-<<<<<<< HEAD
-//version = '0.242.0'
-version = 'dexamundsen-1932'
-=======
 version = '0.243.0'
->>>>>>> 376d880a
 group = 'terra-cli'
 //sourceCompatibility = JavaVersion.VERSION_17
 //targetCompatibility = JavaVersion.VERSION_17
