--- conflicted
+++ resolved
@@ -20,11 +20,7 @@
 }
 
 // The tools/publish-release.sh script depends on this version string being of the format "version = '1.2.3'"
-<<<<<<< HEAD
-version = '0.17.0'
-=======
 version = '0.11.0'
->>>>>>> 4428f42f
 group = 'terra-cli'
 sourceCompatibility = JavaVersion.VERSION_11
 
