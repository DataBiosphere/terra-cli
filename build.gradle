plugins {
    id 'java'
    id 'idea'
    id 'application'

    id 'com.diffplug.spotless' version '6.10.0'
    id 'com.github.spotbugs' version '5.0.12'
    id 'org.gradle.test-retry' version '1.4.1'

    // Fix guava -jre vs -android dependency resolution.
    // The terra-cloud-resource library requires the -jre guava version. Without this plugin, we may
    // use the wrong guava version, leading to runtime errors.
    // See also https://blog.gradle.org/guava
    id 'de.jjohannes.missing-metadata-guava' version '31.1.1'
}

// TODO(PF-1981) - Move version to settings.gradle
// The tools/publish-release.sh script depends on this version string being of the format "version = '1.2.3'"
version = '0.308.0'
group = 'terra-cli'

// If true, search local repository (~/.m2/repository/) first for dependencies.
def useMavenLocal = false
repositories {
    flatDir {
        dirs 'temp-libs'
    }
    if (useMavenLocal) {
        mavenLocal() // must be listed first to take effect
    }
    mavenCentral()
    maven {
        url 'https://broadinstitute.jfrog.io/broadinstitute/libs-release-local/'
    }
    maven {
        url 'https://broadinstitute.jfrog.io/broadinstitute/libs-snapshot-local/'
    }
}

dependencies {
    // Needed for Mac M1
    implementation group: 'net.java.dev.jna', name: 'jna', version: '5.12.1'

    // Terra deps
    // TODO(PF-1928) - update versions after Terra-client JDK updates
    implementation group: 'bio.terra', name: 'datarepo-client', version: '1.0.155-SNAPSHOT'
    implementation group: 'bio.terra', name: 'externalcreds-client-resttemplate', version: '0.82.0-SNAPSHOT'
    implementation group: 'bio.terra', name: 'terra-resource-janitor-client', version: '0.113.5-SNAPSHOT'
<<<<<<< HEAD
=======
    implementation group: 'bio.terra', name: 'user-client', version: '0.3.0-SNAPSHOT'
>>>>>>> ac655067
    implementation group: 'org.broadinstitute.dsde.workbench', name: 'sam-client_2.13', version: '0.1-ffb0a89-SNAP'

    // Changes for MC-Terra
    implementation group: 'bio.terra', name: 'workspace-manager-client', version: 'mcterra-wsm-12192022-1'
    runtimeOnly group: 'org.glassfish.jersey.connectors', name: 'jersey-jdk-connector', version: '2.32'

    // TODO(PF-1928) - update versions after Terra-client JDK updates
    implementation platform('bio.terra.cloud-resource-lib:platform:0.2.0')
    implementation group: 'bio.terra.cloud-resource-lib', name: 'google-cloudresourcemanager'
    implementation group: 'bio.terra.cloud-resource-lib', name: 'google-bigquery'
    implementation group: 'bio.terra.cloud-resource-lib', name: 'google-notebooks'
    implementation group: 'bio.terra.cloud-resource-lib', name: 'google-storage'

    // hk2 is required to use WSM client, but not correctly exposed by the client
    implementation group: 'org.glassfish.jersey.inject', name: 'jersey-hk2', version: '2.36'

    // command parsing
    implementation group: 'info.picocli', name: 'picocli', version: '4.6.3'

    // logging
    implementation group: 'ch.qos.logback', name: 'logback-classic', version: '1.4.0'
    implementation group: 'org.slf4j', name: 'slf4j-api', version: '2.0.0'

    // serialization
    implementation group: 'com.fasterxml.jackson.core', name: 'jackson-core', version: '2.13.4'
    implementation group: 'com.fasterxml.jackson.datatype', name: 'jackson-datatype-jsr310', version: '2.13.4'

    // GCP
    // TODO(PF-1928) - update versions after Terra-client JDK updates
    implementation group: 'com.google.auth', name: 'google-auth-library-credentials', version: '1.6.0'
    implementation group: 'com.google.auth', name: 'google-auth-library-oauth2-http', version: '1.6.0'
    implementation group: 'com.google.oauth-client', name: 'google-oauth-client-java6', version: '1.33.3'
    implementation group: 'com.google.oauth-client', name: 'google-oauth-client-jetty', version: '1.33.3'
    implementation group: 'com.google.cloud', name: 'google-cloud-bigquery', version: '1.116.0'
    implementation group: 'com.google.cloud', name: 'google-cloud-storage', version: '2.7.2'

    // AWS
    implementation platform('software.amazon.awssdk:bom:2.18.34')
    implementation 'software.amazon.awssdk:auth'
    implementation 'software.amazon.awssdk:sagemaker'
    implementation 'software.amazon.awssdk:s3'

    // Docker
    implementation group: 'com.github.docker-java', name: 'docker-java-core', version: '3.2.13'
    implementation group: 'com.github.docker-java', name: 'docker-java-transport-httpclient5', version: '3.2.13'

    // static analysis
    compileOnly group: 'com.github.spotbugs', name: 'spotbugs-annotations', version: '4.7.2'
    testCompileOnly group: 'com.github.spotbugs', name: 'spotbugs-annotations', version: '4.7.2'

    // Deps whose versions are controlled by Spring
    implementation group: 'org.apache.commons', name: 'commons-text', version: '1.9'
    implementation group: 'org.apache.commons', name: 'commons-lang3'

    // Swagger deps
    implementation group: 'io.swagger.core.v3', name: 'swagger-annotations', version: '2.2.2'

    // Test deps
    testImplementation platform('org.junit:junit-bom:5.9.0')
    testImplementation group: 'org.junit.jupiter', name: 'junit-jupiter', version: '5.9.0'
    testImplementation group: 'org.hamcrest', name: 'hamcrest', version: '2.2'

    // PubSub is used in tests to communicate with Janitor, but is not required for the CLI itself.
    testImplementation group: 'com.google.cloud', name: 'google-cloud-pubsub', version: '1.120.13'

    annotationProcessor group: 'info.picocli', name: 'picocli-codegen', version: '4.6.3'
}

// for scans
if (hasProperty('buildScan')) {
    buildScan {
        termsOfServiceUrl = 'https://gradle.com/terms-of-service'
        termsOfServiceAgree = 'yes'
    }
}

compileJava.dependsOn tasks.spotlessApply

apply from: "$rootDir/gradle/application.gradle"
apply from: "$rootDir/gradle/dependency-locking.gradle"
apply from: "$rootDir/gradle/spotbugs.gradle"
apply from: "$rootDir/gradle/spotless.gradle"
apply from: "$rootDir/gradle/tools.gradle"
apply from: "$rootDir/gradle/test.gradle"<|MERGE_RESOLUTION|>--- conflicted
+++ resolved
@@ -46,10 +46,7 @@
     implementation group: 'bio.terra', name: 'datarepo-client', version: '1.0.155-SNAPSHOT'
     implementation group: 'bio.terra', name: 'externalcreds-client-resttemplate', version: '0.82.0-SNAPSHOT'
     implementation group: 'bio.terra', name: 'terra-resource-janitor-client', version: '0.113.5-SNAPSHOT'
-<<<<<<< HEAD
-=======
     implementation group: 'bio.terra', name: 'user-client', version: '0.3.0-SNAPSHOT'
->>>>>>> ac655067
     implementation group: 'org.broadinstitute.dsde.workbench', name: 'sam-client_2.13', version: '0.1-ffb0a89-SNAP'
 
     // Changes for MC-Terra
