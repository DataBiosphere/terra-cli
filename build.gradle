--- conflicted
+++ resolved
@@ -67,11 +67,7 @@
         // terra libraries
         crlPlatform = "0.2.0"
         samClient = "0.1-ffb0a89-SNAP"
-<<<<<<< HEAD
-        workspaceManagerClient = "0.254.131-SNAPSHOT"
-=======
         workspaceManagerClient = "0.254.132-SNAPSHOT"
->>>>>>> 2d849c57
         dataRepoClient = "1.0.155-SNAPSHOT"
 
         // needed for WSM client library
