buildscript {
    repositories {
        mavenCentral()
    }
}

plugins {
    id 'java'
    id 'idea'
    id 'application'
    id 'com.diffplug.spotless' version '6.3.0'
    id 'com.github.spotbugs' version '4.2.0'
    // Fix guava -jre vs -android dependency resolution.
    // The terra-cloud-resource library requires the -jre guava version. Without this plugin, we may
    // use the wrong guava version, leading to runtime errors.
    // See also https://blog.gradle.org/guava
    id 'de.jjohannes.missing-metadata-guava' version '0.4'
    id 'org.gradle.test-retry' version '1.4.0'
}

if (hasProperty('buildScan')) {
    buildScan {
        termsOfServiceUrl = 'https://gradle.com/terms-of-service'
        termsOfServiceAgree = 'yes'
    }
}

// The tools/publish-release.sh script depends on this version string being of the format "version = '1.2.3'"
version = '0.228.0'
group = 'terra-cli'
sourceCompatibility = JavaVersion.VERSION_11

repositories {
    mavenCentral()
    maven {
        url 'https://broadinstitute.jfrog.io/broadinstitute/libs-release-local/'
    }
    maven {
        url 'https://broadinstitute.jfrog.io/broadinstitute/libs-snapshot-local/'
    }
}

dependencies {
    // Needed for Mac M1
    implementation 'net.java.dev.jna:jna:5.11.0'
    ext {
        // command parsing
        picocli = '4.6.1'
        picocliAnnotations = '4.2.0'

        // logging
        logback = '1.2.3'
        slf4j = '1.7.30'

        // serialization
        jackson = '2.12.3'

        // GCP
        googleOauth2 = '1.6.0'
        googleClient = '1.33.3'
        bigQuery = '1.116.6'
        cloudStorage = '2.7.2'
        // Only used for testing
        pubsub = '1.116.4'

        // Docker
        docker = '3.2.7'

        // static analysis
        findbugsAnnotations = '3.0.1u2'

        // terra libraries
        crlPlatform = "0.2.0"
        samClient = "0.1-ffb0a89-SNAP"
<<<<<<< HEAD
        workspaceManagerClient = "0.254.324-SNAPSHOT"
=======
        workspaceManagerClient = "0.254.322-SNAPSHOT"
>>>>>>> b2acec0c
        externalCredsClient = "0.82.0-SNAPSHOT"
        dataRepoClient = "1.0.155-SNAPSHOT"
        janitor = "0.113.5-SNAPSHOT"

        // needed for WSM client library
        swaggerAnnotations = "2.1.5"
        jersey = "2.30.1"

        // testing
        junit = "5.7.2"
        hamcrest = "2.2"
    }

    implementation "info.picocli:picocli:${picocli}"
    annotationProcessor "info.picocli:picocli-codegen:${picocliAnnotations}"

    implementation "ch.qos.logback:logback-classic:${logback}"
    implementation "org.slf4j:slf4j-api:${slf4j}"

    implementation "com.fasterxml.jackson.core:jackson-core:${jackson}"
    implementation "com.fasterxml.jackson.datatype:jackson-datatype-jsr310:${jackson}"

    implementation "com.google.oauth-client:google-oauth-client-jetty:${googleClient}"
    implementation "com.google.oauth-client:google-oauth-client-java6:${googleClient}"
    implementation "com.google.auth:google-auth-library-credentials:${googleOauth2}"
    implementation "com.google.auth:google-auth-library-oauth2-http:${googleOauth2}"
    implementation "com.google.cloud:google-cloud-bigquery:${bigQuery}"
    implementation "com.google.cloud:google-cloud-storage:${cloudStorage}"
    // PubSub is used in tests to communicate with Janitor, but is not required
    // for the CLI itself.
    testImplementation "com.google.cloud:google-cloud-pubsub:${pubsub}"

    implementation "com.github.docker-java:docker-java-core:${docker}"
    implementation "com.github.docker-java:docker-java-transport-httpclient5:${docker}"

    compileOnly "com.google.code.findbugs:annotations:${findbugsAnnotations}"
    testCompileOnly "com.google.code.findbugs:annotations:${findbugsAnnotations}"

    implementation platform("bio.terra.cloud-resource-lib:platform:${crlPlatform}")
    implementation "bio.terra.cloud-resource-lib:google-cloudresourcemanager"
    implementation "bio.terra.cloud-resource-lib:google-bigquery"
    implementation "bio.terra.cloud-resource-lib:google-notebooks"
    implementation "bio.terra.cloud-resource-lib:google-storage"

    implementation "org.broadinstitute.dsde.workbench:sam-client_2.13:${samClient}"
    implementation "bio.terra:datarepo-client:${dataRepoClient}"
    implementation "bio.terra:workspace-manager-client:${workspaceManagerClient}"
    implementation "bio.terra:externalcreds-client-resttemplate:${externalCredsClient}"
    testImplementation "bio.terra:terra-resource-janitor-client:${janitor}"

    implementation "io.swagger.core.v3:swagger-annotations:${swaggerAnnotations}"
    implementation "org.glassfish.jersey.inject:jersey-hk2:${jersey}"

    testImplementation platform("org.junit:junit-bom:${junit}")
    testImplementation "org.junit.jupiter:junit-jupiter"
    testImplementation "org.hamcrest:hamcrest:${hamcrest}"
}

// install the CLI, either from source code directly or from a GH release, before starting tests
task runInstallForTesting(type: Exec){
    boolean testInstallFromGitHub = project.hasProperty("testInstallFromGitHub");
    String installMode = testInstallFromGitHub ? "GITHUB_RELEASE" : "SOURCE_CODE"
    commandLine "bash", "./tools/install-for-testing.sh", installMode, "${project.version}"

    dependsOn installDist
}

// run tests with the specified tag and install mode.
// 1) run unit tests directly against the source code
//    ./gradlew runTestsWithTag -PtestTag=unit
// 2) run integration tests against an installation built from source code
//    ./gradlew runTestsWithTag -PtestTag=integration
// 3) run integration tests against an installation built from the latest GitHub release
//    ./gradlew runTestsWithTag -PtestTag=integration -PtestInstallFromGitHub
task runTestsWithTag(type: Test) {
    doFirst {
        // All gradle tasks are evaluated every time any task is run. If we
        // require that the testTag property be defined in this task definition,
        // gradle will fail any run which does not define this property, even
        // if the runTestsWithTag task isn't involved!

        // gradle project properties define which tests to run and how to do the install before running them
        String testTag = project.findProperty("testTag");
        // if the test tag is not defined, then throw an error. we don't know what tests to run
        if (testTag == null) {
            throw new GradleException("The testTag Gradle property is required (e.g. -PtestTag=unit, -PtestTag=integration)")
        }
        // For Gradle Enterprise trial, we'd like to distinguish unit tests from
        // integration tests in GE UI.
        buildScan.tag testTag
        // tell junit to run tests with this tag: unit or integration
        useJUnitPlatform {
            includeTags testTag
        }
        if (testTag == "unit") {
            // [for unit tests] specify the implementation version that's set in the JAR manifest. unit tests
            // run against the code directly, and so there is no JAR manifest. this implementation version is
            // used to get the default docker image id.
            systemProperty("TERRA_JAR_IMPLEMENTATION_VERSION",
                    "${project.properties['dockerRepoPath']}/${project.properties['dockerImageName']}/${project.version}:${project.properties['dockerImageTag']}")
        } else if (testTag == "integration") {
            // [for integration tests] specify the install location for the terra application (i.e. launch script)
            // for an installation directly from source code, this points to the build/install/terra-cli/bin directory (i.e. the output of ./gradlew install)
            // for an installation from a GH release, this points to the build/test-install directory (i.e. where the curl install command is run)
            boolean testInstallFromGitHub = project.hasProperty("testInstallFromGitHub");
            String installDir = testInstallFromGitHub ? "${project.buildDir}/test-install" : "${project.buildDir}/install/${project.group}/bin"
            systemProperty "TERRA_INSTALL_DIR", installDir

            // [for integration tests] specify the working directory to use when running scripts. this makes
            // it easier to clean up after tests (./gradlew clean) that generate files.
            mkdir "${project.buildDir}/test-working-dir/"
            systemProperty "TERRA_WORKING_DIR", "${project.buildDir}/test-working-dir/"
        }
        // We don't want to use up all the cores on a developer's machine because it locks them out of doing other
        // work, but that's not a concern for dedicated CI machines.
        int localCores = System.getenv().containsKey("CI") ? Runtime.runtime.availableProcessors() : Runtime.runtime.availableProcessors().intdiv(2)
        // Integration tests wrap various external command-line tools which often maintain their own global state.
        // Running them in parallel will cause runners to clobber this state, so these tests must be run serially.
        maxParallelForks = (testTag == "unit" ? localCores : 1)
    }
    beforeTest { descriptor ->
        println "========================================================="
        println "Running test: ${descriptor.name} [${descriptor.className}]"
    }
    afterTest { descriptor, result ->
        println "Finished running test ${descriptor.name} [${descriptor.className}] with result: ${result.resultType}"
    }
    testLogging {
        showStandardStreams = true // disable stdout & stderr redirection
    }

    boolean contextDir = project.hasProperty("contextDir")

    // by default, tests override the global context directory with a sub-directory of the gradle build directory
    // this makes it easier to clean up after tests and makes sure the tests don't overwrite any context that
    // exists on this same machine. you can override this default behavior by specifying -PcontextDir=/path/to/dir.
    // this will cause context to be written to the specified directory.
    if (!contextDir) {
        environment "TERRA_CONTEXT_PARENT_DIR", "${buildDir}/test-context/"
        mkdir "${project.buildDir}/test-context/"
    } else {
        environment "TERRA_CONTEXT_PARENT_DIR", project.findProperty("contextDir")
    }

    // specify the server to run tests against (e.g. -Pserver=verily-devel). defaults to "broad-dev"
    String terraServer = project.hasProperty("server") ? project.findProperty("server") : "broad-dev"
    environment "TERRA_SERVER", terraServer

    // set which file in src/test/resources/testconfigs to use
    String terraTestConfigFileName = project.hasProperty("testConfig") ? project.findProperty("testConfig") : "broad"
    systemProperty "TERRA_TEST_CONFIG_NAME", terraTestConfigFileName

    // specify the Docker image to run tests with (e.g. -PdockerImage=terra-cli/local:b5fdce0). if unspecified, tests use the default Docker image
    String terraDockerImage = project.hasProperty("dockerImage") ? project.findProperty("dockerImage") : ""
    environment "TERRA_DOCKER_IMAGE", terraDockerImage

    // generate a unique id for each test run
    systemProperty "TEST_RUN_ID", UUID.randomUUID().toString()

    dependsOn runInstallForTesting // run the install-for-testing.sh script before any tests

    outputs.upToDateWhen { false } // force tests to always be re-run

    retry {
        // This is set automatically on Github Actions runners, and never set
        // otherwise.
        if (System.getenv().containsKey("CI")) {
            // Max retries per test.
            maxRetries = 1
            // Max total test failures.
            // This is an estimate based on current failure rates, but if more
            // than 5 tests fail in a run it's likely a real source of failure
            // and we should stop retrying.
            maxFailures = 5
        }
        failOnPassedAfterRetry = true
    }
}

// cleanup workspaces owned by test users.
// 1) do a dry run (i.e. don't actually try to delete anything)
//    ./gradlew cleanupTestUserWorkspaces -Pserver=broad-dev -PtestConfig=broad -PdryRun
// 2) try to delete each workspace owned by a test user
//    ./gradlew cleanupTestUserWorkspaces -Pserver=broad-dev -PtestConfig=broad
task cleanupTestUserWorkspaces(type: JavaExec) {
    classpath sourceSets.test.runtimeClasspath
    main = "harness.utils.CleanupTestUserWorkspaces"

    // override the default global context directory with a sub-directory of the gradle build directory
    // this is so that the tests don't overwrite any context that exists on this same machine.
    environment "TERRA_CONTEXT_PARENT_DIR", "${buildDir}/test-context/"
    mkdir "${project.buildDir}/test-context/"

    // [required] specify the server to cleanup (e.g. -Pserver=broad-dev). no default value, force caller to specify this
    systemProperty "TERRA_SERVER", project.findProperty("server")

    // set which file in src/test/resources/testconfigs to use
    String terraTestConfigName = project.hasProperty("testConfig") ? project.findProperty("testConfig") : "broad"
    systemProperty "TERRA_TEST_CONFIG_NAME", terraTestConfigName

    // [optional] specify that this is a dry run (e.g. -PdryRun)
    systemProperty "DRY_RUN", project.hasProperty("dryRun").toString()

    dependsOn compileJava
}

// automatic code formatting
spotless {
    java {
        googleJavaFormat()
    }
}
compileJava.dependsOn tasks.spotlessApply

// static analysis
spotbugs {
    effort = 'max'
    extraArgs = [ '-emacs']
    includeFilter = file("gradle/config/spotbugs/exclude.xml")
}
spotbugsMain {
    reports {
        html {
            enabled = true
            destination = file("$buildDir/reports/spotbugs/main.txt")
            stylesheet = 'fancy.xsl'
        }
    }
}
spotbugsTest {
    reports {
        html {
            enabled = true
            destination = file("$buildDir/reports/spotbugs/test.txt")
            stylesheet = 'fancy.xsl'
        }
    }
}

// plugin: distribution
distributions {
    main {
        distributionBaseName = 'terra-cli'
        // configure what to include in the release archive
        contents {
            from 'tools/install.sh'
            from 'README.md'
        }
    }
}

// plugin: application
application {
    mainClass = 'bio.terra.cli.command.Main'
    applicationName = 'terra'
    executableDir = 'bin'

    // TODO: Suppress Jersey PATCH related warnings (PF-622)
    applicationDefaultJvmArgs = [
            '--add-opens', 'java.base/sun.net.www.protocol.https=ALL-UNNAMED',
            '--add-opens', 'java.base/java.net=ALL-UNNAMED',
    ]
}
startScripts {
    // set the $APP_HOME path to $HOME/.terra
    doLast {
        // add the -PforRelease flag to update the APP_HOME in preparation for install
        // default is to not update APP_HOME, so that ./gradlew install still works for development
        if(project.hasProperty("forRelease")) {
            println("Updating APP_HOME")
            unixScript.text = unixScript.text.replace('APP_HOME="`pwd -P`"', 'APP_HOME="$HOME/.terra"')
            windowsScript.text = windowsScript.text.replace('set APP_HOME=%DIRNAME%..', 'set APP_HOME=%USERPROFILE%\\.terra')
        } else {
            println("Skipping APP_HOME update")
        }
    }
}
jar {
    // set attributes in the JAR manifest file that we can access from the Java code
    // reference for example manifest values: https://docs.oracle.com/javase/tutorial/deployment/jar/packageman.html
    manifest {
        attributes  'Specification-Title' : 'Terra CLI',
                'Specification-Version' : "${project.version}", // this matches the top-level version property
                'Implementation-Title': 'bio.terra.cli',
                'Implementation-Version': "${project.properties['dockerRepoPath']}/${project.properties['dockerImageName']}/${project.version}:${project.properties['dockerImageTag']}"
    }
}

// convenience tasks to fetch build properties from scripts (e.g. see ./tools/)
task getBuildVersion {
    doLast {
        println(version)
    }
}
task getDockerRepoPath {
    doLast {
        println("${project.properties['dockerRepoPath']}")
    }
}
task getDockerImageName {
    doLast {
        println("${project.properties['dockerImageName']}")
    }
}
task getDockerImageTag {
    doLast {
        println("${project.properties['dockerImageTag']}")
    }
}<|MERGE_RESOLUTION|>--- conflicted
+++ resolved
@@ -72,11 +72,7 @@
         // terra libraries
         crlPlatform = "0.2.0"
         samClient = "0.1-ffb0a89-SNAP"
-<<<<<<< HEAD
         workspaceManagerClient = "0.254.324-SNAPSHOT"
-=======
-        workspaceManagerClient = "0.254.322-SNAPSHOT"
->>>>>>> b2acec0c
         externalCredsClient = "0.82.0-SNAPSHOT"
         dataRepoClient = "1.0.155-SNAPSHOT"
         janitor = "0.113.5-SNAPSHOT"
