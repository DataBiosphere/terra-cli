plugins {
    id 'java'
    id 'idea'
    id 'application'

    id 'com.diffplug.spotless' version '6.10.0'
    id 'com.github.spotbugs' version '5.0.12'
    id 'org.gradle.test-retry' version '1.4.1'

    // Fix guava -jre vs -android dependency resolution.
    // The terra-cloud-resource library requires the -jre guava version. Without this plugin, we may
    // use the wrong guava version, leading to runtime errors.
    // See also https://blog.gradle.org/guava
    id 'de.jjohannes.missing-metadata-guava' version '31.1.1'
}

// TODO(PF-1981) - Move version to settings.gradle
// The tools/publish-release.sh script depends on this version string being of the format "version = '1.2.3'"
<<<<<<< HEAD
version = '0.303.0'
=======
version = '0.306.0'
>>>>>>> 31f15480
group = 'terra-cli'

// If true, search local repository (~/.m2/repository/) first for dependencies.
def useMavenLocal = false
repositories {
    flatDir {
        dirs 'temp-libs'
    }
    if (useMavenLocal) {
        mavenLocal() // must be listed first to take effect
    }
    mavenCentral()
    maven {
        url 'https://broadinstitute.jfrog.io/broadinstitute/libs-release-local/'
    }
    maven {
        url 'https://broadinstitute.jfrog.io/broadinstitute/libs-snapshot-local/'
    }
}

dependencies {
    // Needed for Mac M1
    implementation group: 'net.java.dev.jna', name: 'jna', version: '5.12.1'

    // Terra deps
    // TODO(PF-1928) - update versions after Terra-client JDK updates
    implementation group: 'bio.terra', name: 'datarepo-client', version: '1.0.155-SNAPSHOT'
    implementation group: 'bio.terra', name: 'externalcreds-client-resttemplate', version: '0.82.0-SNAPSHOT'
    implementation group: 'bio.terra', name: 'terra-resource-janitor-client', version: '0.113.5-SNAPSHOT'
<<<<<<< HEAD
=======
    implementation group: 'bio.terra', name: 'user-client', version: '0.3.0-SNAPSHOT'
    implementation group: 'bio.terra', name: 'workspace-manager-client', version: '0.254.468-SNAPSHOT'
>>>>>>> 31f15480
    implementation group: 'org.broadinstitute.dsde.workbench', name: 'sam-client_2.13', version: '0.1-ffb0a89-SNAP'

    // Changes for MC-Terra
    implementation group: 'bio.terra', name: 'workspace-manager-client', version: 'mcterra-wsm-12192022-1'
    runtimeOnly group: 'org.glassfish.jersey.connectors', name: 'jersey-jdk-connector', version: '2.32'

    // TODO(PF-1928) - update versions after Terra-client JDK updates
    implementation platform('bio.terra.cloud-resource-lib:platform:0.2.0')
    implementation group: 'bio.terra.cloud-resource-lib', name: 'google-cloudresourcemanager'
    implementation group: 'bio.terra.cloud-resource-lib', name: 'google-bigquery'
    implementation group: 'bio.terra.cloud-resource-lib', name: 'google-notebooks'
    implementation group: 'bio.terra.cloud-resource-lib', name: 'google-storage'

    // hk2 is required to use WSM client, but not correctly exposed by the client
    implementation group: 'org.glassfish.jersey.inject', name: 'jersey-hk2', version: '2.36'

    // command parsing
    implementation group: 'info.picocli', name: 'picocli', version: '4.6.3'

    // logging
    implementation group: 'ch.qos.logback', name: 'logback-classic', version: '1.4.0'
    implementation group: 'org.slf4j', name: 'slf4j-api', version: '2.0.0'

    // serialization
    implementation group: 'com.fasterxml.jackson.core', name: 'jackson-core', version: '2.13.4'
    implementation group: 'com.fasterxml.jackson.datatype', name: 'jackson-datatype-jsr310', version: '2.13.4'

    // GCP
    // TODO(PF-1928) - update versions after Terra-client JDK updates
    implementation group: 'com.google.auth', name: 'google-auth-library-credentials', version: '1.6.0'
    implementation group: 'com.google.auth', name: 'google-auth-library-oauth2-http', version: '1.6.0'
    implementation group: 'com.google.oauth-client', name: 'google-oauth-client-java6', version: '1.33.3'
    implementation group: 'com.google.oauth-client', name: 'google-oauth-client-jetty', version: '1.33.3'
    implementation group: 'com.google.cloud', name: 'google-cloud-bigquery', version: '1.116.0'
    implementation group: 'com.google.cloud', name: 'google-cloud-storage', version: '2.7.2'

    // AWS
    implementation platform('software.amazon.awssdk:bom:2.18.34')
    implementation 'software.amazon.awssdk:auth'
    implementation 'software.amazon.awssdk:sagemaker'
    implementation 'software.amazon.awssdk:s3'

    // Docker
    implementation group: 'com.github.docker-java', name: 'docker-java-core', version: '3.2.13'
    implementation group: 'com.github.docker-java', name: 'docker-java-transport-httpclient5', version: '3.2.13'

    // static analysis
    compileOnly group: 'com.github.spotbugs', name: 'spotbugs-annotations', version: '4.7.2'
    testCompileOnly group: 'com.github.spotbugs', name: 'spotbugs-annotations', version: '4.7.2'

    // Deps whose versions are controlled by Spring
    implementation group: 'org.apache.commons', name: 'commons-text', version: '1.9'
    implementation group: 'org.apache.commons', name: 'commons-lang3'

    // Swagger deps
    implementation group: 'io.swagger.core.v3', name: 'swagger-annotations', version: '2.2.2'

    // Test deps
    testImplementation platform('org.junit:junit-bom:5.9.0')
    testImplementation group: 'org.junit.jupiter', name: 'junit-jupiter', version: '5.9.0'
    testImplementation group: 'org.hamcrest', name: 'hamcrest', version: '2.2'

    // PubSub is used in tests to communicate with Janitor, but is not required for the CLI itself.
    testImplementation group: 'com.google.cloud', name: 'google-cloud-pubsub', version: '1.120.13'

    annotationProcessor group: 'info.picocli', name: 'picocli-codegen', version: '4.6.3'
}

// for scans
if (hasProperty('buildScan')) {
    buildScan {
        termsOfServiceUrl = 'https://gradle.com/terms-of-service'
        termsOfServiceAgree = 'yes'
    }
}

compileJava.dependsOn tasks.spotlessApply

apply from: "$rootDir/gradle/application.gradle"
apply from: "$rootDir/gradle/dependency-locking.gradle"
apply from: "$rootDir/gradle/spotbugs.gradle"
apply from: "$rootDir/gradle/spotless.gradle"
apply from: "$rootDir/gradle/tools.gradle"
apply from: "$rootDir/gradle/test.gradle"<|MERGE_RESOLUTION|>--- conflicted
+++ resolved
@@ -16,11 +16,7 @@
 
 // TODO(PF-1981) - Move version to settings.gradle
 // The tools/publish-release.sh script depends on this version string being of the format "version = '1.2.3'"
-<<<<<<< HEAD
-version = '0.303.0'
-=======
 version = '0.306.0'
->>>>>>> 31f15480
 group = 'terra-cli'
 
 // If true, search local repository (~/.m2/repository/) first for dependencies.
@@ -50,11 +46,7 @@
     implementation group: 'bio.terra', name: 'datarepo-client', version: '1.0.155-SNAPSHOT'
     implementation group: 'bio.terra', name: 'externalcreds-client-resttemplate', version: '0.82.0-SNAPSHOT'
     implementation group: 'bio.terra', name: 'terra-resource-janitor-client', version: '0.113.5-SNAPSHOT'
-<<<<<<< HEAD
-=======
     implementation group: 'bio.terra', name: 'user-client', version: '0.3.0-SNAPSHOT'
-    implementation group: 'bio.terra', name: 'workspace-manager-client', version: '0.254.468-SNAPSHOT'
->>>>>>> 31f15480
     implementation group: 'org.broadinstitute.dsde.workbench', name: 'sam-client_2.13', version: '0.1-ffb0a89-SNAP'
 
     // Changes for MC-Terra
