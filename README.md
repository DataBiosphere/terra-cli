# terra-cli

1. [Install and run](#install-and-run)
    * [Requirements](#requirements)
    * [Login](#login)
    * [Spend profile access](#spend-profile-access)
    * [External data](#external-data)
    * [Troubleshooting](#troubleshooting)
      * [Clear global context](#clear-global-context)
      * [Manual Install](#manual-install)
      * [Manual Uninstall](#manual-uninstall)
2. [Example usage](#example-usage)
3. [Commands description](#commands-description)
    * [Authentication](#authentication)
    * [Server](#server)
    * [Workspace](#workspace)
    * [Resources](#resources)
        * [GCS bucket lifecycle rules](#gcs-bucket-lifecycle-rules)
    * [Data References](#data-references)
    * [Applications](#applications)
    * [Notebooks](#notebooks)
    * [Groups](#groups)
    * [Spend](#spend)
    * [Config](#config)
4. [Workspace context for applications](#workspace-context-for-applications)
    * [Reference in a CLI command](#reference-in-a-cli-command)
    * [Reference in file](#reference-in-file)
    * [See all environment variables](#see-all-environment-variables)
5. [Exit codes](#exit-codes)

-----

### Install and run
To install the latest version:
```
curl -L https://github.com/DataBiosphere/terra-cli/releases/latest/download/download-install.sh | bash
./terra
```

To install a specific version:
```
export TERRA_CLI_VERSION=0.36.0
curl -L https://github.com/DataBiosphere/terra-cli/releases/latest/download/download-install.sh | bash
./terra
```

This will install the Terra CLI in the current directory. Afterwards, you may want to add it to your `$PATH` directly
or move it to a place that is already on your `$PATH` (e.g. `/usr/local/bin`).

Re-installing will overwrite any existing installation (i.e. all JARs and scripts will be overwritten), but will not
modify the `$PATH`. So if you have added it to your `$PATH`, that step needs to be repeated after each install.

#### Requirements
1. Java 11
2. Docker 20.10.2 (Must be running)
3. `curl`, `tar`, `gcloud` (For install only)

Note: The CLI doesn't use `gcloud` directly either during install or normal operation.
However, `docker pull` [may use](https://cloud.google.com/container-registry/docs/quickstart#auth) `gcloud` under the 
covers to pull the default Docker image from GCR. This is the reason for the `gcloud` requirement for install.

#### Login
1. Use a Google account that is not a Google/Verily corporate account.
2. `terra auth login` launches an OAuth flow that pops out a browser window with a warning login
page ("! Google hasn't verified this app"). This shows up because the CLI is not yet a Google-verified
app. Click through the warnings ("Advanced" -> "Go to ... (unsafe)") to complete the login.
3. If the machine where you're running the CLI does not have a browser available to it, then use the
manual login flow by setting the browser flag `terra config set browser manual`. See the [Authentication](#authentication)
section below for more details.

#### Spend profile access
In order to spend money (e.g. by creating a project and resources within it) in Terra, you need
access to a billing account via a spend profile. Currently, there is a single spend profile used
by Workspace Manager. Your email needs to either be added as a user of that spend profile or added
to a Terra group that is a user of that spend profile. This needs to be done by someone else with
owner access to that spend profile.

- [Preferred] Add a user to a Terra group that is a user of the spend profile. To also grant permission
to add new members to the group, use `policy=admin` instead.

`terra groups add-user --group=enterprise-pilot-testers --policy=member mmdevverily4@gmail.com`

- Add a user directly to the spend profile. To also grant permission to add new users to the spend profile,
user `policy=owner` instead.
`terra spend enable --policy=user mmdevverily@gmail.com`

#### External data 
To allow supported applications (i.e. the ones shown by `terra app list`) to read or write data
external to the Terra workspace, you need to give the user's proxy group the appropriate access.
To get the email of the user's proxy group, run `terra auth status`.

#### Troubleshooting
##### Clear global context
Clear the global context file and all credentials. This will then require you to login again.
```
cd $HOME/.terra
rm global-context.json
rm StoredCredential
rm -R pet-keys
```

##### Manual install
A Terra CLI release includes a GitHub release of the `terra-cli` repository and a corresponding Docker image in GCR.
`download-install.sh` is a convenience script that downloads the latest (or specific version) of the install package,
unarchives it, runs the `install.sh` script included inside, and then deletes the install package.

You can also skip the `download-install.sh` script and install manually.
- Download the `terra-cli.tar` install package directly from the 
[GitHub releases page.](https://github.com/DataBiosphere/terra-cli/releases)
- Unarchive the `tar` file.
- Run the install script from the unarchived directory: `./install.sh`

##### Manual uninstall
There is not yet an uninstaller. You can clear the entire global context, which includes the context file, all
credentials, and all JARs. This will then require a re-install (see above).
```
rm -R $HOME/.terra
```

### Example usage
The commands below walk through a brief demo of the existing commands.

Fetch the user's credentials.
Check the authentication status to confirm the login was successful.
```
terra auth login
terra auth status
```

Ping the Terra server.
```
terra server status
```

Create an empty directory and change into it.
Create a new Terra workspace (and backing Google project).
Check the current workspace status to confirm it was created successfully.
```
mkdir new-workspace; cd new-workspace
terra workspace create
terra status
```

List all workspaces the user has read access to.
```
terra workspace list
```

If you want to use an existing Terra workspace, use the mount command instead of create.
```
terra workspace mount eb0753f9-5c45-46b3-b3b4-80b4c7bea248
```

Run a Nextflow hello world example.
```
terra nextflow run hello
```

Run an [example Nextflow workflow](https://github.com/nextflow-io/rnaseq-nf).
This is the same example workflow used in the [GCLS tutorial](https://cloud.google.com/life-sciences/docs/tutorials/nextflow).
- Fetch the workflow code
    ```
    git clone https://github.com/nextflow-io/rnaseq-nf.git
    cd rnaseq-nf
    git checkout v2.0
    cd ..
    ```
- Create a bucket in the workspace for Nextflow to use.
    ```
    terra resources create gcs-bucket --name=mybucket --bucket-name=mybucket
    ```
- Update the `gls` section of the `nextflow.config` file to point to the workspace project and the bucket we just created.
    ```
      gls {
          params.transcriptome = 'gs://rnaseq-nf/data/ggal/transcript.fa'
          params.reads = 'gs://rnaseq-nf/data/ggal/gut_{1,2}.fq'
          params.multiqc = 'gs://rnaseq-nf/multiqc'
          process.executor = 'google-lifesciences'
          process.container = 'nextflow/rnaseq-nf:latest'
          workDir = "$TERRA_MYBUCKET/scratch"
          google.location = 'europe-west2'
          google.region  = 'europe-west1'
          google.project = "$GOOGLE_CLOUD_PROJECT"
      }
    ```
- Do a dry-run to confirm the config is set correctly.
    ```
    terra nextflow config rnaseq-nf/main.nf -profile gls
    ```
- Kick off the workflow. (This takes about 10 minutes to complete.)
    ```
    terra nextflow run rnaseq-nf/main.nf -profile gls
    ```

- Call the Gcloud CLI tools within the workspace context.
This means the commands are executed against the workspace project and as the current user's pet service account.
```
terra gcloud config get-value project
terra gsutil ls
terra bq version
```

- See the list of supported (external) tools.
The CLI runs these tools in a Docker image. Print the image tag that the CLI is currently using.
```
terra app list
terra config get-value image
```

### Commands description
```
Usage: terra [COMMAND]
Terra CLI
Commands:
  status     Print details about the current workspace.
  version    Get the installed version.
  auth       Retrieve and manage user credentials.
  server     Connect to a Terra server.
  workspace  Setup a Terra workspace.
  resources  Manage resources in the workspace.
  app        Run applications in the workspace.
  notebooks  Use AI Notebooks in the workspace.
  groups     Manage groups of users.
  spend      Manage spend profiles.
  config     Configure the CLI.
  gcloud     Call gcloud in the Terra workspace.
  gsutil     Call gsutil in the Terra workspace.
  bq         Call bq in the Terra workspace.
  nextflow   Call nextflow in the Terra workspace.
```

The `status` command prints details about the current workspace and server.

The `version` command prints the installed version string.

The `gcloud`, `gsutil`, `bq`, and `nextflow` commands call external applications in the context of a Terra workspace.

The other commands are groupings of sub-commands, described in the sections below.
* `auth` [Authentication](#authentication)
* `server` [Server](#server)
* `workspace` [Workspace](#workspace)
* `resources` [Resources](#resources)
* `app` [Applications](#applications)
* `notebooks` [Notebooks](#notebooks)
* `groups` [Groups](#groups)
* `spend` [Spend](#spend)
* `config` [Config](#config)

#### Authentication
```
Usage: terra auth [COMMAND]
Retrieve and manage user credentials.
Commands:
  status       Print details about the currently authorized account.
  login        Authorize the CLI to access Terra APIs and data with user
                 credentials.
  revoke       Revoke credentials from an account.
```

Only one user can be logged in at a time. To change the active user, revoke the existing credentials and login again.

Login uses the Google OAuth 2.0 installed application [flow](https://developers.google.com/identity/protocols/oauth2/native-app).
If there is a workspace defined in the current context, then logging in also fetches the user's pet SA file for that workspace.

Credentials are part of the global context, so you don't need to login again after switching workspaces.

By default, the CLI opens a browser window for the user to click through the OAuth flow. For some use cases (e.g. CloudShell,
notebook VM), this is not practical because there is no default (or any) browser on the machine. The CLI has a browser
option that controls this behavior. `terra config set browser manual` means the user can copy the url into a browser on a different
machine (e.g. their laptop), confirm the scopes and get the token response, then copy/paste that back into a shell on the
machine where they want to use the Terra CLI. Example usage:
```
> terra config set browser manual
Browser will be launched manually (CHANGED)

> terra auth login
Please open the following address in a browser on any machine:
  https://accounts.google.com/o/oauth2/auth?access_type=offline&approval_prompt=force&client_id=[...]
Please enter code: *****
Login successful: mmdevverily@gmail.com
```

#### Server
```
Usage: terra server [COMMAND]
Connect to a Terra server.
Commands:
  status  Print status and details of the Terra server context.
  list    List all available Terra servers.
  set     Set the Terra server to connect to.
```

A Terra server or environment is a set of connected Terra services (e.g. Workspace Manager, Data Repo, SAM).

The server is part of the global context, so this value applies across workspaces.

#### Workspace
```
Usage: terra workspace [COMMAND]
Setup a Terra workspace.
Commands:
  list         List all workspaces the current user can access.
  create       Create a new workspace.
  mount        Mount an existing workspace to the current directory.
  delete       Delete an existing workspace.
  list-users   List the users of the workspace.
  add-user     Add a user or group to the workspace.
  remove-user  Remove a user or group from the workspace.
```

A Terra workspace is backed by a Google project. Creating a new workspace also creates a new backing Google 
project. The same applies to deleting.

The workspace context is tied to the directory on your local machine, similar to how `git` works.
So if you change directories, you lose the workspace context.

#### Resources
```
Usage: terra resources [COMMAND]
Manage resources in the workspace.
Commands:
  add-ref, add-referenced    Add a new referenced resource.
  check-access               Check if you have access to a referenced resource.
  create, create-controlled  Add a new controlled resource.
  delete                     Delete a resource from the workspace.
  describe                   Describe a resource.
  list                       List all resources.
  resolve                    Resolve a resource to its cloud id or path.
```

A controlled resource is a cloud resource that is managed by Terra. It typically exists within the workspace context.
For example, a bucket within the workspace Google project.

<<<<<<< HEAD
##### GCS bucket lifecycle rules
GCS bucket lifecycle rules are specified by passing a JSON-formatted file path to the
`terra resources create gcs-bucket` command. The expected JSON structure matches the one used by the `gsutil lifecycle` 
[command](https://cloud.google.com/storage/docs/gsutil/commands/lifecycle). This structure is a subset of the GCS
resource [specification](https://cloud.google.com/storage/docs/json_api/v1/buckets#lifecycle). Below are some
example file contents for specifying a lifecycle rule.

(1) Changes the storage class from `STANDARD` to `ARCHIVE` after 10 days.
```json
{
    "rule": [
      {
        "action": {
          "type": "SetStorageClass",
          "storageClass": "ARCHIVE"
        },
        "condition": {
          "age": 10,
          "matchesStorageClass": [
            "STANDARD"
          ]
        }
      }
    ]
  }
```

(2) Deletes any objects with storage class `STANDARD` that were created before December 3, 2007.
```json
{
    "rule": [
      {
        "action": {"type": "Delete"},
        "condition": {
          "createdBefore": "2007-12-03",
          "matchesStorageClass": [
            "STANDARD"
          ]
        }
      }
    ]
  }
```

(3) Deletes any objects with storage class `STANDARD` that are more than 365 days old.
```json
{
  "rule":
  [
    {
      "action": {"type": "Delete"},
      "condition": {
      	"age": 365,
      	"matchesStorageClass": ["STANDARD"]
      }
    }
  ]
}
```
There is also a command shortcut for specifying this type of lifecycle rule (3).
```
terra resources create gcs-bucket --name=mybucket --bucket-name=mybucket --auto-delete=365
```

#### Data References
```
Usage: terra data-refs [COMMAND]
Reference data in the workspace context.
Commands:
  list          List all data references.
  add           Add a new data reference.
  delete        Delete an existing data reference.
  check-access  Check if you have access to a data reference.
  resolve       Resolve a data reference to its cloud id or path.
```
=======
A referenced resource is a cloud resource that is NOT managed by Terra. It typically exists outside the workspace
context, though that is not a requirement. For example, a Big Query dataset hosted outside of Terra.

It is sometimes useful to check whether you have access to a particular resource, particularly when the resource
was created or added by a different user, and the workspace was subsequently shared with you.
>>>>>>> b0c3e668

The list of resources in a workspace is maintained on the Terra Workspace Manager server. The CLI caches this list
of resources locally, so that external tools (see section below) are not slowed down by round-trips to Workspace 
Manager. The CLI updates the cache on every call to a `terra resources` command. So, if you are working in a shared
workspace, you can run `terra resources list` (for example) to pick up any changes that your collaborators have made.

#### Applications
```
Usage: terra app [COMMAND]
Run applications in the workspace.
Commands:
  list       List the supported applications.
  execute    [FOR DEBUG] Execute a command in the application container for the
               Terra workspace, with no setup.
```

The Terra CLI allows running supported external tools within the context of a workspace.
Nextflow and the Gcloud CLIs are the first examples of supported tools.
Exactly what it means to be a "supported" tool is still under discussion.

#### Notebooks
```
Usage: terra notebooks [COMMAND]
Use AI Notebooks in the workspace.
Commands:
  create    Create a new AI Notebook instance within your workspace.
  delete    Delete an AI Notebook instance within your workspace.
  describe  Describe an AI Notebook instance within your workspace.
  list      List the AI Notebook instance within your workspace for the
              specified location.
  start     Start a stopped AI Notebook instance within your workspace.
  stop      Stop a running AI Notebook instance within your workspace.
```

The Terra CLI provides convenience for running
[AI Platform Notebooks](https://cloud.google.com/ai-platform-notebooks) within a workspace.

#### Groups
```
Usage: terra groups [COMMAND]
Manage groups of users.
Commands:
  list         List the groups to which the current user belongs.
  create       Create a new Terra group.
  delete       Delete an existing Terra group.
  describe     Print the group email address.
  list-users   List the users in a group.
  add-user     Add a user to a group.
  remove-user  Remove a user from a group.
```

Terra groups are managed by SAM. These commands are utility wrappers around the group endpoints.

#### Spend
```
Usage: terra spend [COMMAND]
Manage spend profiles.
Commands:
  enable      Enable use of the Workspace Manager default spend profile for a
                user or group.
  disable     Disable use of the Workspace Manager default spend profile for a
                user or group.
  list-users  List the users enabled on the Workspace Manager default spend
                profile.
```

These commands allow managing the users authorized to spend money with Workspace Manager (e.g. by
creating a project and resources within it). A Spend Profile Manager service has not yet been built.
In the meantime, WSM uses a single billing account and manages access to it with a single SAM resource.
These commands are utility wrappers around adding users to this single resource.

#### Config
```
Usage: terra config [COMMAND]
Configure the CLI.
Commands:
  list       List all configuration properties and their values.
  get-value  Get a configuration property value.
  set        Set a configuration property value.
```

These commands are property getters and setters for configuring the Terra CLI. Currently the available
configuration properties are:
```
[browser] browser launch for login = auto
[image] docker image id = gcr.io/terra-cli-dev/terra-cli/0.33.0:stable

[logging, console] logging level for printing directly to the terminal = OFF
[logging, file] logging level for writing to files in /Users/marikomedlock/.terra/logs = INFO

[server] server = verily-cli
```

### Workspace context for applications
The Terra CLI defines a workspace context for applications to run in. This context includes:
- User's pet SA activated as current Google credentials and path to the key file passed in
via `GOOGLE_APPLICATION_CREDENTIALS` environment variable.
- Backing google project id passed in via `GOOGLE_CLOUD_PROJECT` environment variable.
- Workspace references to controlled cloud resources resolved in an environment variable that is the name 
of the workspace reference, all in uppercase, with `TERRA_` prefixed. (e.g. `mybucket` -> `TERRA_MYBUCKET`).
- In the future, it will also include references to external cloud resources (e.g. a bucket outside the workspace).

#### Reference in a CLI command
To use a workspace reference in a Terra CLI command, escape the environment variable to bypass the
shell substitution on the host machine.

Example commands for creating a new controlled bucket resource and then using `gsutil` to get its IAM bindings.
```
> terra resources create gcs-bucket --name=mybucket --type=bucket
bucket successfully created: gs://terra-wsm-dev-e3d8e1f5-mybucket
Workspace resource successfully added: mybucket

> terra gsutil iam get \${TERRA_MYBUCKET}
  Setting up Terra app environment...
  Activated service account credentials for: [pet-110017243614237806241@terra-wsm-dev-e3d8e1f5.iam.gserviceaccount.com]
  Updated property [core/project].
  Done setting up Terra app environment...
  
  {
    "bindings": [
      {
        "members": [
          "projectEditor:terra-wsm-dev-e3d8e1f5",
          "projectOwner:terra-wsm-dev-e3d8e1f5"
        ],
        "role": "roles/storage.legacyBucketOwner"
      },
      {
        "members": [
          "projectViewer:terra-wsm-dev-e3d8e1f5"
        ],
        "role": "roles/storage.legacyBucketReader"
      }
    ],
    "etag": "CAE="
  }
```

#### Reference in file
To use a workspace reference in a file or config that will be read by an application, do not escape the
environment variable. Since this will be running inside the Docker container, there is no need to escape it.

Example `nextflow.config` file that includes a reference to the backing Google project.
```
profiles {
  gls {
      params.transcriptome = 'gs://rnaseq-nf/data/ggal/transcript.fa'
      params.reads = 'gs://rnaseq-nf/data/ggal/gut_{1,2}.fq'
      params.multiqc = 'gs://rnaseq-nf/multiqc'
      process.executor = 'google-lifesciences'
      process.container = 'nextflow/rnaseq-nf:latest'
      workDir = "$TERRA_MYBUCKET/scratch"
      google.location = 'europe-west2'
      google.region  = 'europe-west1'
      google.project = "$GOOGLE_CLOUD_PROJECT"

  }
}
```

#### See all environment variables
Run `terra app execute env` to see all environment variables defined in the Docker container where applications
are run.

The `terra app execute ...` command is intended for debugging and lets you execute any command in the Docker
container, not just the ones we've officially "supported" (i.e. gsutil, bq, gcloud, nextflow).

### Exit codes
The CLI sets the process exit code as follows.

- 0 = Successful program execution
- 1 = User-actionable error (e.g. missing parameter, workspace not defined in the current context)
- 2 = System or internal error (e.g. error making a request to a Terra service)
- 3 = Unexpected error (e.g. null pointer exception)<|MERGE_RESOLUTION|>--- conflicted
+++ resolved
@@ -331,7 +331,17 @@
 A controlled resource is a cloud resource that is managed by Terra. It typically exists within the workspace context.
 For example, a bucket within the workspace Google project.
 
-<<<<<<< HEAD
+A referenced resource is a cloud resource that is NOT managed by Terra. It typically exists outside the workspace
+context, though that is not a requirement. For example, a Big Query dataset hosted outside of Terra.
+
+It is sometimes useful to check whether you have access to a particular resource, particularly when the resource
+was created or added by a different user, and the workspace was subsequently shared with you.
+
+The list of resources in a workspace is maintained on the Terra Workspace Manager server. The CLI caches this list
+of resources locally, so that external tools (see section below) are not slowed down by round-trips to Workspace 
+Manager. The CLI updates the cache on every call to a `terra resources` command. So, if you are working in a shared
+workspace, you can run `terra resources list` (for example) to pick up any changes that your collaborators have made.
+
 ##### GCS bucket lifecycle rules
 GCS bucket lifecycle rules are specified by passing a JSON-formatted file path to the
 `terra resources create gcs-bucket` command. The expected JSON structure matches the one used by the `gsutil lifecycle` 
@@ -395,30 +405,6 @@
 ```
 terra resources create gcs-bucket --name=mybucket --bucket-name=mybucket --auto-delete=365
 ```
-
-#### Data References
-```
-Usage: terra data-refs [COMMAND]
-Reference data in the workspace context.
-Commands:
-  list          List all data references.
-  add           Add a new data reference.
-  delete        Delete an existing data reference.
-  check-access  Check if you have access to a data reference.
-  resolve       Resolve a data reference to its cloud id or path.
-```
-=======
-A referenced resource is a cloud resource that is NOT managed by Terra. It typically exists outside the workspace
-context, though that is not a requirement. For example, a Big Query dataset hosted outside of Terra.
-
-It is sometimes useful to check whether you have access to a particular resource, particularly when the resource
-was created or added by a different user, and the workspace was subsequently shared with you.
->>>>>>> b0c3e668
-
-The list of resources in a workspace is maintained on the Terra Workspace Manager server. The CLI caches this list
-of resources locally, so that external tools (see section below) are not slowed down by round-trips to Workspace 
-Manager. The CLI updates the cache on every call to a `terra resources` command. So, if you are working in a shared
-workspace, you can run `terra resources list` (for example) to pick up any changes that your collaborators have made.
 
 #### Applications
 ```
