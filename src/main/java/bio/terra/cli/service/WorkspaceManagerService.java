--- conflicted
+++ resolved
@@ -243,27 +243,23 @@
                   CREATE_WORKSPACE_MAXIMUM_RETRIES,
                   CREATE_WORKSPACE_DURATION_SLEEP_FOR_RETRY);
           logger.debug("create workspace context result: {}", createContextResult);
-<<<<<<< HEAD
           StatusEnum status = createContextResult.getJobReport().getStatus();
-          if (StatusEnum.FAILED == status || StatusEnum.RUNNING == status) {
-            // need to delete the empty workspace before bailing below
+          if (StatusEnum.FAILED == status) {
+            // need to delete the empty workspace before continuing
             HttpUtils.callWithRetries(
                 () -> workspaceApi.deleteWorkspace(workspaceId),
                 WorkspaceManagerService::isRetryable);
+
+            // if this is a spend profile access denied error, then throw a more user-friendly error
+            // message
+            if (createContextResult.getErrorReport().getMessage().contains("spend profile")
+                && createContextResult.getErrorReport().getStatusCode()
+                    == HttpStatusCodes.STATUS_CODE_FORBIDDEN) {
+              throw new UserActionableException(
+                  "Accessing the spend profile failed. Ask an administrator to grant you access.");
+            }
           }
-=======
-
-          // if this is a spend profile access denied error, then throw a more user-friendly error
-          // message
-          if (createContextResult.getJobReport().getStatus().equals(JobReport.StatusEnum.FAILED)
-              && createContextResult.getErrorReport().getMessage().contains("spend profile")
-              && createContextResult.getErrorReport().getStatusCode()
-                  == HttpStatusCodes.STATUS_CODE_FORBIDDEN) {
-            throw new UserActionableException(
-                "Accessing the spend profile failed. Ask an administrator to grant you access.");
-          }
-
->>>>>>> e5c77bbe
+          // handle non-spend-profile-related failures
           throwIfJobNotCompleted(
               createContextResult.getJobReport(), createContextResult.getErrorReport());
 
