--- conflicted
+++ resolved
@@ -1084,11 +1084,65 @@
 
   /**
    * Call the Workspace Manager POST
-<<<<<<< HEAD
-   * "/api/workspaces/v1/{workspaceId}/resources/referenced/aws/buckets" endpoint to add a AWS
-=======
    * "/api/workspaces/v1/{workspaceId}/resources/referenced/aws/buckets" endpoint to add an AWS
->>>>>>> 27fc8df0
+   * bucket as a referenced resource in the workspace.
+   *
+   * @param workspaceId the workspace to add the resource to
+   * @param createParams creation parameters
+   * @return the AWS bucket resource object
+   */
+  public AwsBucketResource createReferencedAwsBucket(
+      UUID workspaceId, CreateAwsBucketParams createParams) {
+    /* TODO(TERRA-196)
+    // convert the CLI object to a WSM request object
+    CreateAwssBucketReferenceRequestBody createRequest =
+        new CreateAwsBucketReferenceRequestBody()
+            .metadata(getReferencedResourceMetadata(createParams.resourceFields))
+            .bucket(new AwsBucketAttributes().bucketName(createParams.bucketName));
+    return callWithRetries(
+        () ->
+            new ReferencedAwsResourceApi(apiClient)
+                .createBucketReference(createRequest, workspaceId),
+        "Error creating referenced AWS bucket in the workspace.");
+     */
+    return new AwsBucketResource();
+  }
+
+  /**
+   * Call the Workspace Manager POST
+   * "/api/workspaces/v1/{workspaceId}/resources/controlled/gcp/buckets" endpoint to add a GCS
+   * bucket as a controlled resource in the workspace.
+   *
+   * @param workspaceId the workspace to add the resource to
+   * @param createParams creation parameters
+   * @return the GCS bucket resource object
+   */
+  public GcpGcsBucketResource createControlledGcsBucket(
+      UUID workspaceId, CreateGcsBucketParams createParams) {
+    // convert the CLI lifecycle rule object into the WSM request objects
+    List<GcpGcsBucketLifecycleRule> lifecycleRules = fromCLIObject(createParams.lifecycle);
+
+    // convert the CLI object to a WSM request object
+    CreateControlledGcpGcsBucketRequestBody createRequest =
+        new CreateControlledGcpGcsBucketRequestBody()
+            .common(createCommonFields(createParams.resourceFields))
+            .gcsBucket(
+                new GcpGcsBucketCreationParameters()
+                    .name(createParams.bucketName)
+                    .defaultStorageClass(createParams.defaultStorageClass)
+                    .lifecycle(new GcpGcsBucketLifecycle().rules(lifecycleRules))
+                    .location(createParams.location));
+    return callWithRetries(
+        () ->
+            new ControlledGcpResourceApi(apiClient)
+                .createBucket(createRequest, workspaceId)
+                .getGcpBucket(),
+        "Error creating controlled GCS bucket in the workspace.");
+  }
+
+  /**
+   * Call the Workspace Manager POST
+   * "/api/workspaces/v1/{workspaceId}/resources/referenced/aws/buckets" endpoint to add an AWS
    * bucket as a referenced resource in the workspace.
    *
    * @param workspaceId the workspace to add the resource to
@@ -1222,11 +1276,7 @@
 
   /**
    * Call the Workspace Manager POST
-<<<<<<< HEAD
-   * "/api/workspaces/v1/{workspaceId}/resources/controlled/aws/buckets" endpoint to add a AWS
-=======
    * "/api/workspaces/v1/{workspaceId}/resources/controlled/aws/buckets" endpoint to add an AWS
->>>>>>> 27fc8df0
    * bucket as a controlled resource in the workspace.
    *
    * @param workspaceId the workspace to add the resource to
@@ -1256,11 +1306,7 @@
   /**
    * Call the Workspace Manager POST
    * "/api/workspaces/v1/{workspaceId}/resources/controlled/aws/sagemaker-notebooks" endpoint to add
-<<<<<<< HEAD
-   * a AWS notebook instance as a controlled resource in the workspace.
-=======
    * an AWS notebook instance as a controlled resource in the workspace.
->>>>>>> 27fc8df0
    *
    * @param workspaceId the workspace to add the resource to
    * @param createParams resource definition to create
@@ -1295,11 +1341,7 @@
                           workspaceId, jobId),
                   (result) -> isDone(result.getJobReport()),
                   WorkspaceManagerService::isRetryable,
-<<<<<<< HEAD
-                  // Creating a AWS notebook instance should take less than ~10 minutes.
-=======
                   // Creating an AWS notebook instance should take less than ~10 minutes.
->>>>>>> 27fc8df0
                   60,
                   Duration.ofSeconds(10));
           logger.debug("Create controlled AWS notebook result {}", createResult);
@@ -1463,11 +1505,7 @@
   /**
    * Call the Workspace Manager PATCH
    * "/api/workspaces/v1/{workspaceId}/resources/referenced/aws/buckets/{resourceId}" endpoint to
-<<<<<<< HEAD
-   * update a AWS bucket referenced resource in the workspace.
-=======
    * update an AWS bucket referenced resource in the workspace.
->>>>>>> 27fc8df0
    *
    * @param workspaceId the workspace where the resource exists
    * @param resourceId the resource id
@@ -1583,11 +1621,7 @@
   /**
    * Call the Workspace Manager POST
    * "/api/workspaces/v1/{workspaceId}/resources/controlled/aws/buckets/{resourceId}" endpoint to
-<<<<<<< HEAD
-   * update a AWS bucket controlled resource in the workspace.
-=======
    * update an AWS bucket controlled resource in the workspace.
->>>>>>> 27fc8df0
    *
    * @param workspaceId the workspace where the resource exists
    * @param resourceId the resource id
@@ -1723,11 +1757,7 @@
   /**
    * Call the Workspace Manager DELETE
    * "/api/workspaces/v1/{workspaceId}/resources/referenced/aws/buckets/{resourceId}" endpoint to
-<<<<<<< HEAD
-   * delete a AWS bucket as a referenced resource in the workspace.
-=======
    * delete an AWS bucket as a referenced resource in the workspace.
->>>>>>> 27fc8df0
    *
    * @param workspaceId the workspace to remove the resource from
    * @param resourceId the resource id
@@ -1836,11 +1866,7 @@
   /**
    * Call the Workspace Manager POST
    * "/api/workspaces/v1/{workspaceId}/resources/controlled/swc/buckets/{resourceId}" endpoint to
-<<<<<<< HEAD
-   * delete a AWS bucket as a controlled resource in the workspace.
-=======
    * delete an AWS bucket as a controlled resource in the workspace.
->>>>>>> 27fc8df0
    *
    * @param workspaceId the workspace to remove the resource from
    * @param resourceId the resource id
@@ -1879,7 +1905,7 @@
   /**
    * Call the Workspace Manager POST
    * "/api/workspaces/v1/{workspaceId}/resources/controlled/aws/sagemaker-notebooks/{resourceId}"
-   * endpoint to delete a GCP notebook instance as a controlled resource in the workspace.
+   * endpoint to delete an AWS SageMaker notebook instance as a controlled resource in the workspace.
    *
    * @param workspaceId the workspace to remove the resource from
    * @param resourceId the resource id
