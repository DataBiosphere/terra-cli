package bio.terra.cli.service;

import bio.terra.cli.businessobject.Context;
import bio.terra.cli.businessobject.Server;
import bio.terra.cli.exception.SystemException;
import bio.terra.cli.exception.UserActionableException;
import bio.terra.cli.serialization.userfacing.input.CreateAiNotebookParams;
import bio.terra.cli.serialization.userfacing.input.CreateBqDatasetParams;
import bio.terra.cli.serialization.userfacing.input.CreateGcsBucketParams;
import bio.terra.cli.serialization.userfacing.input.CreateResourceParams;
import bio.terra.cli.serialization.userfacing.input.GcsBucketLifecycle;
import bio.terra.cli.serialization.userfacing.input.GcsStorageClass;
import bio.terra.cli.serialization.userfacing.input.UpdateBqDatasetParams;
import bio.terra.cli.serialization.userfacing.input.UpdateGcsBucketParams;
import bio.terra.cli.serialization.userfacing.input.UpdateResourceParams;
import bio.terra.cli.service.utils.HttpUtils;
import bio.terra.cli.utils.JacksonMapper;
import bio.terra.workspace.api.ControlledGcpResourceApi;
import bio.terra.workspace.api.ReferencedGcpResourceApi;
import bio.terra.workspace.api.ResourceApi;
import bio.terra.workspace.api.UnauthenticatedApi;
import bio.terra.workspace.api.WorkspaceApi;
import bio.terra.workspace.client.ApiClient;
import bio.terra.workspace.client.ApiException;
import bio.terra.workspace.model.CloneWorkspaceRequest;
import bio.terra.workspace.model.CloneWorkspaceResult;
import bio.terra.workspace.model.CloudPlatform;
import bio.terra.workspace.model.ControlledResourceCommonFields;
import bio.terra.workspace.model.CreateCloudContextRequest;
import bio.terra.workspace.model.CreateCloudContextResult;
import bio.terra.workspace.model.CreateControlledGcpAiNotebookInstanceRequestBody;
import bio.terra.workspace.model.CreateControlledGcpBigQueryDatasetRequestBody;
import bio.terra.workspace.model.CreateControlledGcpGcsBucketRequestBody;
import bio.terra.workspace.model.CreateGcpBigQueryDatasetReferenceRequestBody;
import bio.terra.workspace.model.CreateGcpGcsBucketReferenceRequestBody;
import bio.terra.workspace.model.CreateWorkspaceRequestBody;
import bio.terra.workspace.model.CreatedControlledGcpAiNotebookInstanceResult;
import bio.terra.workspace.model.DeleteControlledGcpAiNotebookInstanceRequest;
import bio.terra.workspace.model.DeleteControlledGcpAiNotebookInstanceResult;
import bio.terra.workspace.model.DeleteControlledGcpGcsBucketRequest;
import bio.terra.workspace.model.DeleteControlledGcpGcsBucketResult;
import bio.terra.workspace.model.ErrorReport;
import bio.terra.workspace.model.GcpAiNotebookInstanceAcceleratorConfig;
import bio.terra.workspace.model.GcpAiNotebookInstanceContainerImage;
import bio.terra.workspace.model.GcpAiNotebookInstanceCreationParameters;
import bio.terra.workspace.model.GcpAiNotebookInstanceResource;
import bio.terra.workspace.model.GcpAiNotebookInstanceVmImage;
import bio.terra.workspace.model.GcpBigQueryDatasetAttributes;
import bio.terra.workspace.model.GcpBigQueryDatasetCreationParameters;
import bio.terra.workspace.model.GcpBigQueryDatasetResource;
import bio.terra.workspace.model.GcpBigQueryDatasetUpdateParameters;
import bio.terra.workspace.model.GcpGcsBucketAttributes;
import bio.terra.workspace.model.GcpGcsBucketCreationParameters;
import bio.terra.workspace.model.GcpGcsBucketLifecycle;
import bio.terra.workspace.model.GcpGcsBucketLifecycleRule;
import bio.terra.workspace.model.GcpGcsBucketLifecycleRuleAction;
import bio.terra.workspace.model.GcpGcsBucketLifecycleRuleCondition;
import bio.terra.workspace.model.GcpGcsBucketResource;
import bio.terra.workspace.model.GcpGcsBucketUpdateParameters;
import bio.terra.workspace.model.GrantRoleRequestBody;
import bio.terra.workspace.model.IamRole;
import bio.terra.workspace.model.JobControl;
import bio.terra.workspace.model.JobReport;
import bio.terra.workspace.model.ManagedBy;
import bio.terra.workspace.model.PrivateResourceIamRoles;
import bio.terra.workspace.model.PrivateResourceUser;
import bio.terra.workspace.model.ReferenceResourceCommonFields;
import bio.terra.workspace.model.ResourceDescription;
import bio.terra.workspace.model.ResourceList;
import bio.terra.workspace.model.RoleBindingList;
import bio.terra.workspace.model.SystemVersion;
import bio.terra.workspace.model.UpdateControlledGcpBigQueryDatasetRequestBody;
import bio.terra.workspace.model.UpdateControlledGcpGcsBucketRequestBody;
import bio.terra.workspace.model.UpdateDataReferenceRequestBody;
import bio.terra.workspace.model.UpdateWorkspaceRequestBody;
import bio.terra.workspace.model.WorkspaceDescription;
import bio.terra.workspace.model.WorkspaceDescriptionList;
import bio.terra.workspace.model.WorkspaceStageModel;
import com.fasterxml.jackson.core.JsonProcessingException;
import com.google.api.client.http.HttpStatusCodes;
import com.google.auth.oauth2.AccessToken;
import java.net.SocketTimeoutException;
import java.time.Duration;
import java.time.LocalDate;
import java.time.LocalTime;
import java.time.OffsetDateTime;
import java.time.ZoneOffset;
import java.util.ArrayList;
import java.util.List;
import java.util.UUID;
import java.util.function.Predicate;
import java.util.stream.Collectors;
import javax.annotation.Nullable;
import org.apache.http.HttpStatus;
import org.slf4j.Logger;
import org.slf4j.LoggerFactory;

/** Utility methods for calling Workspace Manager endpoints. */
public class WorkspaceManagerService {

  private static final Logger logger = LoggerFactory.getLogger(WorkspaceManagerService.class);
  private static final int CLONE_WORKSPACE_MAXIMUM_RETRIES = 360;
  private static final Duration CLONE_WORKSPACE_RETRY_INTERVAL = Duration.ofSeconds(10);

  // the client object used for talking to WSM
  private final ApiClient apiClient;

  // the maximum number of retries and time to sleep for creating a new workspace
  private static final int CREATE_WORKSPACE_MAXIMUM_RETRIES = 120;
  private static final Duration CREATE_WORKSPACE_DURATION_SLEEP_FOR_RETRY = Duration.ofSeconds(1);

  // maximum number of resources to fetch per call to the enumerate endpoint
  private static final int MAX_RESOURCES_PER_ENUMERATE_REQUEST = 100;

  /**
   * Factory method for class that talks to WSM. No user credentials are used, so only
   * unauthenticated endpoints can be called.
   */
  public static WorkspaceManagerService unauthenticated(Server server) {
    return new WorkspaceManagerService(null, server);
  }

  /**
   * Factory method for class that talks to WSM. Pulls the current server and user from the context.
   */
  public static WorkspaceManagerService fromContext() {
    return new WorkspaceManagerService(
        Context.requireUser().getUserAccessToken(), Context.getServer());
  }

  /**
   * Factory method for class that talks to WSM. Pulls the current server and user from the context.
   * Uses the pet SA credentials instead of the end user credentials. This is useful for when an
   * endpoint needs to be called with a cloud platform scope. The CLI does not request any cloud
   * platform scopes from the end user when they login to the CLI, but it does grant the full
   * cloud-platform scope to the pet SA credentials. The WSM endpoints to create and check access to
   * referenced resources currently use this.
   */
  public static WorkspaceManagerService fromContextForPetSa() {
    return new WorkspaceManagerService(
        Context.requireUser().getPetSaAccessToken(), Context.getServer());
  }

  /**
   * Constructor for class that talks to WSM. If the access token is null, only unauthenticated
   * endpoints can be called.
   */
  private WorkspaceManagerService(@Nullable AccessToken accessToken, Server server) {
    this.apiClient = new ApiClient();

    this.apiClient.setBasePath(server.getWorkspaceManagerUri());
    if (accessToken != null) {
      // fetch the user access token
      // this method call will attempt to refresh the token if it's already expired
      this.apiClient.setAccessToken(accessToken.getTokenValue());
    }
  }

  /**
   * Call the Workspace Manager "/version" endpoint to get the version of the server that is
   * currently running.
   *
   * @return the Workspace Manager version object
   */
  public SystemVersion getVersion() {
    return callWithRetries(
        new UnauthenticatedApi(apiClient)::serviceVersion,
        "Error getting Workspace Manager version");
  }

  /** Call the Workspace Manager "/status" endpoint to get the status of the server. */
  public void getStatus() {
    callWithRetries(
        new UnauthenticatedApi(apiClient)::serviceStatus, "Error getting Workspace Manager status");
  }

  /**
   * Call the Workspace Manager GET "/api/workspaces/v1" endpoint to list all the workspaces a user
   * can read.
   *
   * @param offset the offset to use when listing workspaces (zero to start from the beginning)
   * @param limit the maximum number of workspaces to return
   * @return the Workspace Manager workspace list object
   */
  public WorkspaceDescriptionList listWorkspaces(int offset, int limit) {
    return callWithRetries(
        () -> new WorkspaceApi(apiClient).listWorkspaces(offset, limit),
        "Error fetching list of workspaces");
  }

  /**
   * Call the Workspace Manager POST "/api/workspaces/v1" endpoint to create a new workspace, then
   * call the POST "/api/workspaces/v1/{workspaceId}/cloudcontexts" endpoint to create a new backing
   * Google context. Poll the "/api/workspaces/v1/{workspaceId}/cloudcontexts/results/{jobId}"
   * endpoint to wait for the job to finish.
   *
   * @param displayName optional display name
   * @param description optional description
   * @return the Workspace Manager workspace description object
   * @throws SystemException if the job to create the workspace cloud context fails
   * @throws UserActionableException if the CLI times out waiting for the job to complete
   */
  public WorkspaceDescription createWorkspace(
      @Nullable String displayName, @Nullable String description) {
    return handleClientExceptions(
        () -> {
          // create the Terra workspace object
          UUID workspaceId = UUID.randomUUID();
          CreateWorkspaceRequestBody workspaceRequestBody = new CreateWorkspaceRequestBody();
          workspaceRequestBody.setId(workspaceId);
          workspaceRequestBody.setStage(WorkspaceStageModel.MC_WORKSPACE);
          workspaceRequestBody.setSpendProfile(Context.getServer().getWsmDefaultSpendProfile());
          workspaceRequestBody.setDisplayName(displayName);
          workspaceRequestBody.setDescription(description);

          // make the create workspace request
          WorkspaceApi workspaceApi = new WorkspaceApi(apiClient);
          HttpUtils.callWithRetries(
              () -> workspaceApi.createWorkspace(workspaceRequestBody),
              WorkspaceManagerService::isRetryable);

          // create the Google project that backs the Terra workspace object
          UUID jobId = UUID.randomUUID();
          CreateCloudContextRequest cloudContextRequest = new CreateCloudContextRequest();
          cloudContextRequest.setCloudPlatform(CloudPlatform.GCP);
          cloudContextRequest.setJobControl(new JobControl().id(jobId.toString()));

          // make the initial create context request
          HttpUtils.callWithRetries(
              () -> workspaceApi.createCloudContext(cloudContextRequest, workspaceId),
              WorkspaceManagerService::isRetryable);

          // poll the result endpoint until the job is no longer RUNNING
          CreateCloudContextResult createContextResult =
              HttpUtils.pollWithRetries(
                  () -> workspaceApi.getCreateCloudContextResult(workspaceId, jobId.toString()),
                  (result) -> isDone(result.getJobReport()),
                  WorkspaceManagerService::isRetryable,
                  CREATE_WORKSPACE_MAXIMUM_RETRIES,
                  CREATE_WORKSPACE_DURATION_SLEEP_FOR_RETRY);
          logger.debug("create workspace context result: {}", createContextResult);
          throwIfJobNotCompleted(
              createContextResult.getJobReport(), createContextResult.getErrorReport());

          // call the get workspace endpoint to get the full description object
          return HttpUtils.callWithRetries(
              () -> workspaceApi.getWorkspace(workspaceId), WorkspaceManagerService::isRetryable);
        },
        "Error creating a new workspace");
  }

  /**
   * Call the Workspace Manager GET "/api/workspaces/v1/{id}" endpoint to fetch an existing
   * workspace.
   *
   * @param workspaceId the id of the workspace to fetch
   * @return the Workspace Manager workspace description object
   */
  public WorkspaceDescription getWorkspace(UUID workspaceId) {
    WorkspaceDescription workspaceWithContext =
        callWithRetries(
            () -> new WorkspaceApi(apiClient).getWorkspace(workspaceId),
            "Error fetching workspace");
    String googleProjectId =
        (workspaceWithContext.getGcpContext() == null)
            ? null
            : workspaceWithContext.getGcpContext().getProjectId();
    logger.info(
        "Workspace context: {}, project id: {}", workspaceWithContext.getId(), googleProjectId);
    return workspaceWithContext;
  }

  /**
   * Call the Workspace Manager DELETE "/api/workspaces/v1/{id}" endpoint to delete an existing
   * workspace.
   *
   * @param workspaceId the id of the workspace to delete
   */
  public void deleteWorkspace(UUID workspaceId) {
    callWithRetries(
        () -> new WorkspaceApi(apiClient).deleteWorkspace(workspaceId), "Error deleting workspace");
  }

  /**
   * Call the Workspace Manager PATCH "/api/workspaces/v1/{id}" endpoint to update an existing
   * workspace.
   *
   * @param workspaceId the id of the workspace to update
   * @return the Workspace Manager workspace description object
   */
  public WorkspaceDescription updateWorkspace(
      UUID workspaceId, @Nullable String displayName, @Nullable String description) {
    UpdateWorkspaceRequestBody updateRequest =
        new UpdateWorkspaceRequestBody().displayName(displayName).description(description);
    return callWithRetries(
        () -> new WorkspaceApi(apiClient).updateWorkspace(updateRequest, workspaceId),
        "Error updating workspace");
  }

  /**
<<<<<<< HEAD
   * Call the Workspace Manager POST "/api/workspaces/v1/{workspaceId}/clone" endpoint to clone a
   * worksppace.
   *
   * @param workspaceId - workspace ID to clone
   * @param displayName - optional name of new cloned workspace
   * @param description - optional description for new workspace
   * @param location - optional location for workspace resources
   * @return
   */
  public CloneWorkspaceResult cloneWorkspace(
      UUID workspaceId,
      @Nullable String displayName,
      @Nullable String description,
      @Nullable String location) {
    var request =
        new CloneWorkspaceRequest()
            .spendProfile(Context.getServer().getWsmDefaultSpendProfile())
            .displayName(displayName)
            .description(description)
            .location(location);
    WorkspaceApi workspaceApi = new WorkspaceApi(apiClient);
    CloneWorkspaceResult initialResult =
        callWithRetries(
            () -> workspaceApi.cloneWorkspace(request, workspaceId), "Error cloning workspace");
    // poll until the workspace clone completes.
    // TODO PF-745: return immediately and give some interface for checking on the job status
    //     and retrieving the result.
    CloneWorkspaceResult cloneWorkspaceResult =
        handleClientExceptions(
            () ->
                HttpUtils.pollWithRetries(
                    () ->
                        workspaceApi.getCloneWorkspaceResult(
                            workspaceId, initialResult.getJobReport().getId()),
                    (result) -> isDone(result.getJobReport()),
                    WorkspaceManagerService::isRetryable,
                    CLONE_WORKSPACE_MAXIMUM_RETRIES,
                    CLONE_WORKSPACE_RETRY_INTERVAL),
            "Error in cloning workspace.");
    throwIfJobNotCompleted(
        cloneWorkspaceResult.getJobReport(), cloneWorkspaceResult.getErrorReport());
    return cloneWorkspaceResult;
=======
   * Call the Workspace Manager POST "/api/workspaces/v1/{id}/gcp/enablepet" endpoint to grant the
   * currently logged in user and their pet permission to impersonate their own pet service account
   * in a workspace.
   *
   * @param workspaceId the id of the workspace to enable pet impersonation in
   * @return the email identifier of the pet SA which the user can now impersonate
   */
  public String enablePet(UUID workspaceId) {
    return callWithRetries(
        () -> new WorkspaceApi(apiClient).enablePet(workspaceId), "Error enabling user's pet SA");
>>>>>>> a3679262
  }

  /**
   * Call the Workspace Manager POST "/api/workspaces/v1/{id}/roles/{role}/members" endpoint to
   * grant an IAM role.
   *
   * @param workspaceId the workspace to update
   * @param userEmail the user email to add
   * @param iamRole the role to assign
   */
  public void grantIamRole(UUID workspaceId, String userEmail, IamRole iamRole) {
    // - try to grant the user an iam role
    // - if this fails with a Bad Request error, it means the email is not found
    // - so try to invite the user first, then retry granting them an iam role
    GrantRoleRequestBody grantRoleRequestBody = new GrantRoleRequestBody().memberEmail(userEmail);
    callAndHandleOneTimeError(
        () -> new WorkspaceApi(apiClient).grantRole(grantRoleRequestBody, workspaceId, iamRole),
        (ex) -> isHttpStatusCode(ex, HttpStatusCodes.STATUS_CODE_BAD_REQUEST),
        () -> SamService.fromContext().inviteUser(userEmail),
        "Error granting IAM role on workspace.");
  }

  /**
   * Call the Workspace Manager DELETE "/api/workspaces/v1/{id}/roles/{role}/members/{memberEmail}"
   * endpoint to remove an IAM role.
   *
   * @param workspaceId the workspace to update
   * @param userEmail the user email to remove
   * @param iamRole the role to remove
   */
  public void removeIamRole(UUID workspaceId, String userEmail, IamRole iamRole) {
    callWithRetries(
        () -> new WorkspaceApi(apiClient).removeRole(workspaceId, iamRole, userEmail),
        "Error removing IAM role on workspace");
  }

  /**
   * Call the Workspace Manager "/api/workspace/v1/{id}/roles" endpoint to get a list of roles and
   * their members.
   *
   * @param workspaceId the workspace to query
   * @return a list of roles and the users that have them
   */
  public RoleBindingList getRoles(UUID workspaceId) {
    return callWithRetries(
        () -> new WorkspaceApi(apiClient).getRoles(workspaceId),
        "Error fetching users and their IAM roles for workspace");
  }

  /**
   * Call the Workspace Manager GET "/api/workspaces/v1/{workspaceId}/resources" endpoint, possibly
   * multiple times, to get a list of all resources (controlled and referenced) in the workspace.
   * Throw an exception if the number of resources in the workspace is greater than the specified
   * limit.
   *
   * @param workspaceId the workspace to query
   * @param limit the maximum number of resources to return
   * @return a list of resources
   * @throws SystemException if the number of resources in the workspace > the specified limit
   */
  public List<ResourceDescription> enumerateAllResources(UUID workspaceId, int limit) {
    return handleClientExceptions(
        () -> {
          // poll the enumerate endpoint until no results are returned, or we hit the limit
          List<ResourceDescription> allResources = new ArrayList<>();
          int numResultsReturned = 0;
          do {
            int offset = allResources.size();
            ResourceList result =
                HttpUtils.callWithRetries(
                    () ->
                        new ResourceApi(apiClient)
                            .enumerateResources(
                                workspaceId,
                                offset,
                                MAX_RESOURCES_PER_ENUMERATE_REQUEST,
                                null,
                                null),
                    WorkspaceManagerService::isRetryable);

            // add all fetched resources to the running list
            numResultsReturned = result.getResources().size();
            logger.debug("Called enumerate endpoints, fetched {} resources", numResultsReturned);
            allResources.addAll(result.getResources());

            // if we have fetched more than the limit, then throw an exception
            if (allResources.size() > limit) {
              throw new SystemException(
                  "Total number of resources ("
                      + allResources.size()
                      + ") exceeds the CLI limit ("
                      + limit
                      + ")");
            }

            // if this fetch returned less than the maximum allowed per request, then that indicates
            // there are no more
          } while (numResultsReturned >= MAX_RESOURCES_PER_ENUMERATE_REQUEST);

          logger.debug("Fetched total number of resources: {}", allResources.size());
          return allResources;
        },
        "Error enumerating resources in the workspace.");
  }

  /**
   * Call the Workspace Manager
   * "/api/workspaces/v1/{workspaceId}/resources/referenced/{resourceId}/access" endpoint to check
   * if the current user has access to the referenced resource.
   *
   * @param workspaceId the workspace that contains the resource
   * @param resourceId the resource id
   * @return true if access is allowed
   */
  public boolean checkAccess(UUID workspaceId, UUID resourceId) {
    return callWithRetries(
        () -> new ResourceApi(apiClient).checkReferenceAccess(workspaceId, resourceId),
        "Error checking access to resource.");
  }

  /**
   * Call the Workspace Manager POST
   * "/api/workspaces/v1/{workspaceId}/resources/referenced/gcp/buckets" endpoint to add a GCS
   * bucket as a referenced resource in the workspace.
   *
   * @param workspaceId the workspace to add the resource to
   * @param createParams creation parameters
   * @return the GCS bucket resource object
   */
  public GcpGcsBucketResource createReferencedGcsBucket(
      UUID workspaceId, CreateGcsBucketParams createParams) {
    // convert the CLI object to a WSM request object
    CreateGcpGcsBucketReferenceRequestBody createRequest =
        new CreateGcpGcsBucketReferenceRequestBody()
            .metadata(
                new ReferenceResourceCommonFields()
                    .name(createParams.resourceFields.name)
                    .description(createParams.resourceFields.description)
                    .cloningInstructions(createParams.resourceFields.cloningInstructions))
            .bucket(new GcpGcsBucketAttributes().bucketName(createParams.bucketName));
    return callWithRetries(
        () ->
            new ReferencedGcpResourceApi(apiClient)
                .createBucketReference(createRequest, workspaceId),
        "Error creating referenced GCS bucket in the workspace.");
  }

  /**
   * Call the Workspace Manager POST
   * "/api/workspaces/v1/{workspaceId}/resources/referenced/gcp/bigquerydatasets" endpoint to add a
   * BigQuery dataset as a referenced resource in the workspace.
   *
   * @param workspaceId the workspace to add the resource to
   * @param createParams resource definition to add
   * @return the BigQuery dataset resource object
   */
  public GcpBigQueryDatasetResource createReferencedBigQueryDataset(
      UUID workspaceId, CreateBqDatasetParams createParams) {
    // convert the CLI object to a WSM request object
    CreateGcpBigQueryDatasetReferenceRequestBody createRequest =
        new CreateGcpBigQueryDatasetReferenceRequestBody()
            .metadata(
                new ReferenceResourceCommonFields()
                    .name(createParams.resourceFields.name)
                    .description(createParams.resourceFields.description)
                    .cloningInstructions(createParams.resourceFields.cloningInstructions))
            .dataset(
                new GcpBigQueryDatasetAttributes()
                    .projectId(createParams.projectId)
                    .datasetId(createParams.datasetId));
    return callWithRetries(
        () ->
            new ReferencedGcpResourceApi(apiClient)
                .createBigQueryDatasetReference(createRequest, workspaceId),
        "Error creating referenced BigQuery dataset in the workspace.");
  }

  /**
   * Call the Workspace Manager POST
   * "/api/workspaces/v1/{workspaceId}/resources/controlled/gcp/ai-notebook-instance" endpoint to
   * add an AI Platform Notebook instance as a controlled resource in the workspace.
   *
   * @param workspaceId the workspace to add the resource to
   * @param createParams resource definition to create
   * @return the AI Platform Notebook instance resource object
   */
  public GcpAiNotebookInstanceResource createControlledAiNotebookInstance(
      UUID workspaceId, CreateAiNotebookParams createParams) {
    // convert the CLI object to a WSM request object
    String jobId = UUID.randomUUID().toString();
    CreateControlledGcpAiNotebookInstanceRequestBody createRequest =
        new CreateControlledGcpAiNotebookInstanceRequestBody()
            .common(createCommonFields(createParams.resourceFields))
            .aiNotebookInstance(fromCLIObject(createParams))
            .jobControl(new JobControl().id(jobId));
    logger.debug("Create controlled AI notebook request {}", createRequest);

    return handleClientExceptions(
        () -> {
          ControlledGcpResourceApi controlledGcpResourceApi =
              new ControlledGcpResourceApi(apiClient);
          // Start the AI notebook creation job.
          HttpUtils.callWithRetries(
              () -> controlledGcpResourceApi.createAiNotebookInstance(createRequest, workspaceId),
              WorkspaceManagerService::isRetryable);

          // Poll the result endpoint until the job is no longer RUNNING.
          CreatedControlledGcpAiNotebookInstanceResult createResult =
              HttpUtils.pollWithRetries(
                  () ->
                      controlledGcpResourceApi.getCreateAiNotebookInstanceResult(
                          workspaceId, jobId),
                  (result) -> isDone(result.getJobReport()),
                  WorkspaceManagerService::isRetryable,
                  // Creating an AI notebook instance should take less than ~10 minutes.
                  60,
                  Duration.ofSeconds(10));
          logger.debug("Create controlled AI notebook result {}", createResult);
          throwIfJobNotCompleted(createResult.getJobReport(), createResult.getErrorReport());
          return createResult.getAiNotebookInstance();
        },
        "Error creating controlled AI Notebook instance in the workspace.");
  }

  /**
   * This method converts this CLI-defined POJO class into the WSM client library-defined request
   * object.
   *
   * @return AI Platform notebook attributes in the format expected by the WSM client library
   */
  private static GcpAiNotebookInstanceCreationParameters fromCLIObject(
      CreateAiNotebookParams createParams) {
    GcpAiNotebookInstanceCreationParameters aiNotebookParams =
        new GcpAiNotebookInstanceCreationParameters()
            .instanceId(createParams.instanceId)
            .location(createParams.location)
            .machineType(createParams.machineType)
            .postStartupScript(createParams.postStartupScript)
            .metadata(createParams.metadata)
            .installGpuDriver(createParams.installGpuDriver)
            .customGpuDriverPath(createParams.customGpuDriverPath)
            .bootDiskType(createParams.bootDiskType)
            .bootDiskSizeGb(createParams.bootDiskSizeGb)
            .dataDiskType(createParams.dataDiskType)
            .dataDiskSizeGb(createParams.dataDiskSizeGb);
    if (createParams.acceleratorType != null || createParams.acceleratorCoreCount != null) {
      aiNotebookParams.acceleratorConfig(
          new GcpAiNotebookInstanceAcceleratorConfig()
              .type(createParams.acceleratorType)
              .coreCount(createParams.acceleratorCoreCount));
    }
    if (createParams.vmImageProject != null) {
      aiNotebookParams.vmImage(
          new GcpAiNotebookInstanceVmImage()
              .projectId(createParams.vmImageProject)
              .imageFamily(createParams.vmImageFamily)
              .imageName(createParams.vmImageName));
    } else if (createParams.containerRepository != null) {
      aiNotebookParams.containerImage(
          new GcpAiNotebookInstanceContainerImage()
              .repository(createParams.containerRepository)
              .tag(createParams.containerTag));
    } else {
      throw new SystemException("Expected either VM or Container image definition.");
    }
    return aiNotebookParams;
  }

  /**
   * Call the Workspace Manager POST
   * "/api/workspaces/v1/{workspaceId}/resources/controlled/gcp/buckets" endpoint to add a GCS
   * bucket as a controlled resource in the workspace.
   *
   * @param workspaceId the workspace to add the resource to
   * @param createParams creation parameters
   * @return the GCS bucket resource object
   */
  public GcpGcsBucketResource createControlledGcsBucket(
      UUID workspaceId, CreateGcsBucketParams createParams) {
    // convert the CLI lifecycle rule object into the WSM request objects
    List<GcpGcsBucketLifecycleRule> lifecycleRules = fromCLIObject(createParams.lifecycle);

    // convert the CLI object to a WSM request object
    CreateControlledGcpGcsBucketRequestBody createRequest =
        new CreateControlledGcpGcsBucketRequestBody()
            .common(createCommonFields(createParams.resourceFields))
            .gcsBucket(
                new GcpGcsBucketCreationParameters()
                    .name(createParams.bucketName)
                    .defaultStorageClass(createParams.defaultStorageClass)
                    .lifecycle(new GcpGcsBucketLifecycle().rules(lifecycleRules))
                    .location(createParams.location));
    return callWithRetries(
        () ->
            new ControlledGcpResourceApi(apiClient)
                .createBucket(createRequest, workspaceId)
                .getGcpBucket(),
        "Error creating controlled GCS bucket in the workspace.");
  }

  /**
   * This method converts this CLI-defined POJO class into a list of WSM client library-defined
   * request objects.
   *
   * @return list of lifecycle rules in the format expected by the WSM client library
   */
  private static List<GcpGcsBucketLifecycleRule> fromCLIObject(GcsBucketLifecycle lifecycle) {
    List<GcpGcsBucketLifecycleRule> wsmLifecycleRules = new ArrayList<>();
    for (GcsBucketLifecycle.Rule rule : lifecycle.rule) {
      GcpGcsBucketLifecycleRuleAction action =
          new GcpGcsBucketLifecycleRuleAction().type(rule.action.type.toWSMEnum());
      if (rule.action.storageClass != null) {
        action.storageClass(rule.action.storageClass.toWSMEnum());
      }

      GcpGcsBucketLifecycleRuleCondition condition =
          new GcpGcsBucketLifecycleRuleCondition()
              .age(rule.condition.age)
              .createdBefore(dateAtMidnightAndUTC(rule.condition.createdBefore))
              .customTimeBefore(dateAtMidnightAndUTC(rule.condition.customTimeBefore))
              .daysSinceCustomTime(rule.condition.daysSinceCustomTime)
              .daysSinceNoncurrentTime(rule.condition.daysSinceNoncurrentTime)
              .live(rule.condition.isLive)
              .matchesStorageClass(
                  rule.condition.matchesStorageClass.stream()
                      .map(GcsStorageClass::toWSMEnum)
                      .collect(Collectors.toList()))
              .noncurrentTimeBefore(dateAtMidnightAndUTC(rule.condition.noncurrentTimeBefore))
              .numNewerVersions(rule.condition.numNewerVersions);

      GcpGcsBucketLifecycleRule lifecycleRuleRequestObject =
          new GcpGcsBucketLifecycleRule().action(action).condition(condition);
      wsmLifecycleRules.add(lifecycleRuleRequestObject);
    }
    return wsmLifecycleRules;
  }

  /**
   * Helper method to convert a local date (e.g. 2014-01-02) into an object that includes time and
   * zone. The time is set to midnight, the zone to UTC.
   *
   * @param localDate date object with no time or zone/offset information included
   * @return object that specifies the date, time and zone/offest
   */
  private static OffsetDateTime dateAtMidnightAndUTC(@Nullable LocalDate localDate) {
    return localDate == null
        ? null
        : OffsetDateTime.of(localDate.atTime(LocalTime.MIDNIGHT), ZoneOffset.UTC);
  }

  /**
   * Call the Workspace Manager POST
   * "/api/workspaces/v1/{workspaceId}/resources/controlled/gcp/bqdatasets" endpoint to add a Big
   * Query dataset as a controlled resource in the workspace.
   *
   * @param workspaceId the workspace to add the resource to
   * @param createParams resource definition to create
   * @return the BigQuery dataset resource object
   */
  public GcpBigQueryDatasetResource createControlledBigQueryDataset(
      UUID workspaceId, CreateBqDatasetParams createParams) {
    // convert the CLI object to a WSM request object
    CreateControlledGcpBigQueryDatasetRequestBody createRequest =
        new CreateControlledGcpBigQueryDatasetRequestBody()
            .common(createCommonFields(createParams.resourceFields))
            .dataset(
                new GcpBigQueryDatasetCreationParameters()
                    .datasetId(createParams.datasetId)
                    .location(createParams.location)
                    .defaultPartitionLifetime(createParams.defaultPartitionLifetimeSeconds)
                    .defaultTableLifetime(createParams.defaultTableLifetimeSeconds));
    return callWithRetries(
        () ->
            new ControlledGcpResourceApi(apiClient)
                .createBigQueryDataset(createRequest, workspaceId)
                .getBigQueryDataset(),
        "Error creating controlled BigQuery dataset in the workspace.");
  }

  /**
   * Create a common fields WSM object from a Resource that is being used to create a controlled
   * resource.
   */
  private static ControlledResourceCommonFields createCommonFields(
      CreateResourceParams createParams) {
    PrivateResourceIamRoles privateResourceIamRoles = new PrivateResourceIamRoles();
    if (createParams.privateUserRoles != null) {
      privateResourceIamRoles.addAll(createParams.privateUserRoles);
    }
    return new ControlledResourceCommonFields()
        .name(createParams.name)
        .description(createParams.description)
        .cloningInstructions(createParams.cloningInstructions)
        .accessScope(createParams.accessScope)
        .privateResourceUser(
            new PrivateResourceUser()
                .userName(createParams.privateUserName)
                .privateResourceIamRoles(privateResourceIamRoles))
        .managedBy(ManagedBy.USER);
  }

  /**
   * Call the Workspace Manager POST
   * "/api/workspaces/v1/{workspaceId}/resources/referenced/gcp/buckets/{resourceId}" endpoint to
   * update a GCS bucket referenced resource in the workspace.
   *
   * @param workspaceId the workspace where the resource exists
   * @param resourceId the resource id
   * @param updateParams resource properties to update
   */
  public void updateReferencedGcsBucket(
      UUID workspaceId, UUID resourceId, UpdateResourceParams updateParams) {
    // convert the CLI object to a WSM request object
    UpdateDataReferenceRequestBody updateRequest =
        new UpdateDataReferenceRequestBody()
            .name(updateParams.name)
            .description(updateParams.description);
    callWithRetries(
        () ->
            new ReferencedGcpResourceApi(apiClient)
                .updateBucketReference(updateRequest, workspaceId, resourceId),
        "Error updating referenced GCS bucket in the workspace.");
  }

  /**
   * Call the Workspace Manager POST
   * "/api/workspaces/v1/{workspaceId}/resources/controlled/gcp/buckets/{resourceId}" endpoint to
   * update a GCS bucket controlled resource in the workspace.
   *
   * @param workspaceId the workspace where the resource exists
   * @param resourceId the resource id
   * @param updateParams resource properties to update
   */
  public void updateControlledGcsBucket(
      UUID workspaceId, UUID resourceId, UpdateGcsBucketParams updateParams) {
    // convert the CLI lifecycle rule object into the WSM request objects
    List<GcpGcsBucketLifecycleRule> lifecycleRules = fromCLIObject(updateParams.lifecycle);

    // convert the CLI object to a WSM request object
    UpdateControlledGcpGcsBucketRequestBody updateRequest =
        new UpdateControlledGcpGcsBucketRequestBody()
            .name(updateParams.resourceFields.name)
            .description(updateParams.resourceFields.description)
            .updateParameters(
                new GcpGcsBucketUpdateParameters()
                    .defaultStorageClass(updateParams.defaultStorageClass)
                    .lifecycle(new GcpGcsBucketLifecycle().rules(lifecycleRules)));
    callWithRetries(
        () ->
            new ControlledGcpResourceApi(apiClient)
                .updateGcsBucket(updateRequest, workspaceId, resourceId),
        "Error updating controlled GCS bucket in the workspace.");
  }

  /**
   * Call the Workspace Manager POST
   * "/api/workspaces/v1/{workspaceId}/resources/referenced/gcp/bigquerydatasets/{resourceId}"
   * endpoint to update a BigQuery dataset referenced resource in the workspace.
   *
   * @param workspaceId the workspace where the resource exists
   * @param resourceId the resource id
   * @param updateParams resource properties to update
   */
  public void updateReferencedBigQueryDataset(
      UUID workspaceId, UUID resourceId, UpdateResourceParams updateParams) {
    // convert the CLI object to a WSM request object
    UpdateDataReferenceRequestBody updateRequest =
        new UpdateDataReferenceRequestBody()
            .name(updateParams.name)
            .description(updateParams.description);
    callWithRetries(
        () ->
            new ReferencedGcpResourceApi(apiClient)
                .updateBigQueryDatasetReference(updateRequest, workspaceId, resourceId),
        "Error updating referenced BigQuery dataset in the workspace.");
  }

  /**
   * Call the Workspace Manager POST
   * "/api/workspaces/v1/{workspaceId}/resources/controlled/gcp/bqdatasets/{resourceId}" endpoint to
   * update a BigQuery dataset controlled resource in the workspace.
   *
   * @param workspaceId the workspace where the resource exists
   * @param resourceId the resource id
   * @param updateParams resource properties to update
   */
  public void updateControlledBigQueryDataset(
      UUID workspaceId, UUID resourceId, UpdateBqDatasetParams updateParams) {

    // convert the CLI object to a WSM request object
    UpdateControlledGcpBigQueryDatasetRequestBody updateRequest =
        new UpdateControlledGcpBigQueryDatasetRequestBody()
            .name(updateParams.resourceFields.name)
            .description(updateParams.resourceFields.description)
            .updateParameters(
                new GcpBigQueryDatasetUpdateParameters()
                    .defaultPartitionLifetime(updateParams.defaultPartitionLifetimeSeconds)
                    .defaultTableLifetime(updateParams.defaultTableLifetimeSeconds));
    callWithRetries(
        () ->
            new ControlledGcpResourceApi(apiClient)
                .updateBigQueryDataset(updateRequest, workspaceId, resourceId),
        "Error updating controlled BigQuery dataset in the workspace.");
  }

  /**
   * Call the Workspace Manager DELETE
   * "/api/workspaces/v1/{workspaceId}/resources/referenced/gcp/buckets/{resourceId}" endpoint to
   * delete a GCS bucket as a referenced resource in the workspace.
   *
   * @param workspaceId the workspace to remove the resource from
   * @param resourceId the resource id
   */
  public void deleteReferencedGcsBucket(UUID workspaceId, UUID resourceId) {
    callWithRetries(
        () ->
            new ReferencedGcpResourceApi(apiClient).deleteBucketReference(workspaceId, resourceId),
        "Error deleting referenced GCS bucket in the workspace.");
  }

  /**
   * Call the Workspace Manager DELETE
   * "/api/workspaces/v1/{workspaceId}/resources/referenced/gcp/bigquerydatasets/{resourceId}"
   * endpoint to delete a BigQuery dataset as a referenced resource in the workspace.
   *
   * @param workspaceId the workspace to remove the resource from
   * @param resourceId the resource id
   */
  public void deleteReferencedBigQueryDataset(UUID workspaceId, UUID resourceId) {
    callWithRetries(
        () ->
            new ReferencedGcpResourceApi(apiClient)
                .deleteBigQueryDatasetReference(workspaceId, resourceId),
        "Error deleting referenced BigQuery dataset in the workspace.");
  }

  /**
   * Call the Workspace Manager POST
   * "/api/workspaces/v1/{workspaceId}/resources/controlled/gcp/ai-notebook-instances/{resourceId}"
   * endpoint to delete an AI notebook instance as a controlled resource in the workspace.
   *
   * @param workspaceId the workspace to remove the resource from
   * @param resourceId the resource id
   * @throws SystemException if the job to delete the AI notebook instance fails
   * @throws UserActionableException if the CLI times out waiting for the job to complete
   */
  public void deleteControlledAiNotebookInstance(UUID workspaceId, UUID resourceId) {
    ControlledGcpResourceApi controlledGcpResourceApi = new ControlledGcpResourceApi(apiClient);
    String asyncJobId = UUID.randomUUID().toString();
    var deleteRequest =
        new DeleteControlledGcpAiNotebookInstanceRequest()
            .jobControl(new JobControl().id(asyncJobId));
    handleClientExceptions(
        () -> {
          // make the initial delete request
          HttpUtils.callWithRetries(
              () ->
                  controlledGcpResourceApi.deleteAiNotebookInstance(
                      deleteRequest, workspaceId, resourceId),
              WorkspaceManagerService::isRetryable);

          // poll the result endpoint until the job is no longer RUNNING
          DeleteControlledGcpAiNotebookInstanceResult deleteResult =
              HttpUtils.pollWithRetries(
                  () ->
                      controlledGcpResourceApi.getDeleteAiNotebookInstanceResult(
                          workspaceId, asyncJobId),
                  (result) -> isDone(result.getJobReport()),
                  WorkspaceManagerService::isRetryable);
          logger.debug("delete controlled AI notebook instance result: {}", deleteResult);

          throwIfJobNotCompleted(deleteResult.getJobReport(), deleteResult.getErrorReport());
        },
        "Error deleting controlled AI Notebook instance in the workspace.");
  }

  /**
   * Call the Workspace Manager POST
   * "/api/workspaces/v1/{workspaceId}/resources/controlled/gcp/buckets/{resourceId}" endpoint to
   * delete a GCS bucket as a controlled resource in the workspace.
   *
   * @param workspaceId the workspace to remove the resource from
   * @param resourceId the resource id
   * @throws SystemException if the job to delete the bucket fails
   * @throws UserActionableException if the CLI times out waiting for the job to complete
   */
  public void deleteControlledGcsBucket(UUID workspaceId, UUID resourceId) {
    ControlledGcpResourceApi controlledGcpResourceApi = new ControlledGcpResourceApi(apiClient);
    String asyncJobId = UUID.randomUUID().toString();
    DeleteControlledGcpGcsBucketRequest deleteRequest =
        new DeleteControlledGcpGcsBucketRequest().jobControl(new JobControl().id(asyncJobId));
    handleClientExceptions(
        () -> {
          // make the initial delete request
          HttpUtils.callWithRetries(
              () -> controlledGcpResourceApi.deleteBucket(deleteRequest, workspaceId, resourceId),
              WorkspaceManagerService::isRetryable);

          // poll the result endpoint until the job is no longer RUNNING
          DeleteControlledGcpGcsBucketResult deleteResult =
              HttpUtils.pollWithRetries(
                  () -> controlledGcpResourceApi.getDeleteBucketResult(workspaceId, asyncJobId),
                  (result) -> isDone(result.getJobReport()),
                  WorkspaceManagerService::isRetryable);
          logger.debug("delete controlled gcs bucket result: {}", deleteResult);

          throwIfJobNotCompleted(deleteResult.getJobReport(), deleteResult.getErrorReport());
        },
        "Error deleting controlled GCS bucket in the workspace.");
  }

  /**
   * Call the Workspace Manager POST
   * "/api/workspaces/v1/{workspaceId}/resources/controlled/gcp/bqdatasets/{resourceId}" endpoint to
   * delete a BigQuery dataset as a controlled resource in the workspace.
   *
   * @param workspaceId the workspace to remove the resource from
   * @param resourceId the resource id
   */
  public void deleteControlledBigQueryDataset(UUID workspaceId, UUID resourceId) {
    callWithRetries(
        () ->
            new ControlledGcpResourceApi(apiClient).deleteBigQueryDataset(workspaceId, resourceId),
        "Error deleting controlled BigQuery dataset in the workspace.");
  }

  /** Helper method that checks a JobReport's status and returns false if it's still RUNNING. */
  private static boolean isDone(JobReport jobReport) {
    return !jobReport.getStatus().equals(JobReport.StatusEnum.RUNNING);
  }

  /**
   * Helper method that checks a JobReport's status and throws an exception if it's not COMPLETED.
   *
   * <p>- Throws a {@link SystemException} if the job FAILED.
   *
   * <p>- Throws a {@link UserActionableException} if the job is still RUNNING. Some actions are
   * expected to take a long time (e.g. deleting a bucket with lots of objects), and a timeout is
   * not necessarily a failure. The action the user can take is to wait a bit longer and then check
   * back (e.g. by listing the buckets in the workspace) later to see if the job completed.
   *
   * @param jobReport WSM job report object
   * @param errorReport WSM error report object
   */
  private static void throwIfJobNotCompleted(JobReport jobReport, ErrorReport errorReport) {
    switch (jobReport.getStatus()) {
      case FAILED:
        throw new SystemException("Job failed: " + errorReport.getMessage());
      case RUNNING:
        throw new UserActionableException(
            "CLI timed out waiting for the job to complete. It's still running on the server.");
    }
  }

  /**
   * Utility method that checks if an exception thrown by the WSM client matches the given HTTP
   * status code.
   *
   * @param ex exception to test
   * @return true if the exception status code matches
   */
  private static boolean isHttpStatusCode(Exception ex, int statusCode) {
    if (!(ex instanceof ApiException)) {
      return false;
    }
    int exceptionStatusCode = ((ApiException) ex).getCode();
    return statusCode == exceptionStatusCode;
  }

  /**
   * Utility method that checks if an exception thrown by the WSM client is retryable.
   *
   * @param ex exception to test
   * @return true if the exception is retryable
   */
  private static boolean isRetryable(Exception ex) {
    if (ex instanceof SocketTimeoutException) {
      return true;
    } else if (!(ex instanceof ApiException)) {
      return false;
    }
    int statusCode = ((ApiException) ex).getCode();
    return statusCode == HttpStatus.SC_INTERNAL_SERVER_ERROR
        || statusCode == HttpStatus.SC_BAD_GATEWAY
        || statusCode == HttpStatus.SC_SERVICE_UNAVAILABLE
        || statusCode == HttpStatus.SC_GATEWAY_TIMEOUT;
  }

  /**
   * Execute a function that includes hitting WSM endpoints. Retry if the function throws an {@link
   * #isRetryable} exception. If an exception is thrown by the WSM client or the retries, make sure
   * the HTTP status code and error message are logged.
   *
   * @param makeRequest function with no return value
   * @param errorMsg error message for the the {@link SystemException} that wraps any exceptions
   *     thrown by the WSM client or the retries
   */
  private void callWithRetries(
      HttpUtils.RunnableWithCheckedException<ApiException> makeRequest, String errorMsg) {
    handleClientExceptions(
        () -> HttpUtils.callWithRetries(makeRequest, WorkspaceManagerService::isRetryable),
        errorMsg);
  }

  /**
   * Execute a function that includes hitting WSM endpoints. Retry if the function throws an {@link
   * #isRetryable} exception. If an exception is thrown by the WSM client or the retries, make sure
   * the HTTP status code and error message are logged.
   *
   * @param makeRequest function with a return value
   * @param errorMsg error message for the the {@link SystemException} that wraps any exceptions
   *     thrown by the WSM client or the retries
   */
  private <T> T callWithRetries(
      HttpUtils.SupplierWithCheckedException<T, ApiException> makeRequest, String errorMsg) {
    return handleClientExceptions(
        () -> HttpUtils.callWithRetries(makeRequest, WorkspaceManagerService::isRetryable),
        errorMsg);
  }

  /**
   * Execute a function, and possibly a second function to handle a one-time error, that includes
   * hitting WSM endpoints. Retry if the function throws an {@link #isRetryable} exception. If an
   * exception is thrown by the WSM client or the retries, make sure the HTTP status code and error
   * message are logged.
   *
   * @param makeRequest function with no return value
   * @param isOneTimeError function to test whether the exception is the expected one-time error
   * @param handleOneTimeError function to handle the one-time error before retrying the request
   * @param errorMsg error message for the {@link SystemException} that wraps any exceptions thrown
   *     by the SAM client or the retries
   */
  private void callAndHandleOneTimeError(
      HttpUtils.RunnableWithCheckedException<ApiException> makeRequest,
      Predicate<Exception> isOneTimeError,
      HttpUtils.RunnableWithCheckedException<ApiException> handleOneTimeError,
      String errorMsg) {
    handleClientExceptions(
        () ->
            HttpUtils.callAndHandleOneTimeErrorWithRetries(
                makeRequest,
                WorkspaceManagerService::isRetryable,
                isOneTimeError,
                handleOneTimeError,
                (ex) ->
                    false), // don't retry because the handleOneTimeError already includes retries
        errorMsg);
  }

  /**
   * Execute a function that includes hitting WSM endpoints. If an exception is thrown by the WSM
   * client or the retries, make sure the HTTP status code and error message are logged.
   *
   * @param makeRequest function with no return value
   * @param errorMsg error message for the the {@link SystemException} that wraps any exceptions
   *     thrown by the WSM client or the retries
   */
  private void handleClientExceptions(
      HttpUtils.RunnableWithCheckedException<ApiException> makeRequest, String errorMsg) {
    handleClientExceptions(
        () -> {
          makeRequest.run();
          return null;
        },
        errorMsg);
  }

  /**
   * Execute a function that includes hitting WSM endpoints. If an exception is thrown by the WSM
   * client or the retries, make sure the HTTP status code and error message are logged.
   *
   * @param makeRequest function with a return value
   * @param errorMsg error message for the the {@link SystemException} that wraps any exceptions
   *     thrown by the WSM client or the retries
   */
  private <T> T handleClientExceptions(
      HttpUtils.SupplierWithCheckedException<T, ApiException> makeRequest, String errorMsg) {
    try {
      return makeRequest.makeRequest();
    } catch (ApiException | InterruptedException ex) {
      // if this is a WSM client exception, check for a message in the response body
      if (ex instanceof ApiException) {
        ApiException apiEx = (ApiException) ex;
        logger.error(
            "WSM exception status code: {}, response body: {}, message: {}",
            apiEx.getCode(),
            apiEx.getResponseBody(),
            apiEx.getMessage());

        // try to deserialize the response body into an ErrorReport
        String apiExMsg = apiEx.getResponseBody();
        if (apiExMsg != null)
          try {
            ErrorReport errorReport =
                JacksonMapper.getMapper().readValue(apiEx.getResponseBody(), ErrorReport.class);
            apiExMsg = errorReport.getMessage();
          } catch (JsonProcessingException jsonEx) {
            logger.debug(
                "Error deserializing WSM exception ErrorReport: {}", apiEx.getResponseBody());
          }

        // if we found a WSM error message, then append it to the one passed in
        // otherwise append the http code
        errorMsg +=
            ": "
                + ((apiExMsg != null && !apiExMsg.isEmpty())
                    ? apiExMsg
                    : apiEx.getCode() + " " + apiEx.getMessage());
      }

      // wrap the WSM exception and re-throw it
      throw new SystemException(errorMsg, ex);
    }
  }
}<|MERGE_RESOLUTION|>--- conflicted
+++ resolved
@@ -296,9 +296,60 @@
         () -> new WorkspaceApi(apiClient).updateWorkspace(updateRequest, workspaceId),
         "Error updating workspace");
   }
-
-  /**
-<<<<<<< HEAD
+  
+    /**
+   * Call the Workspace Manager POST "/api/workspaces/v1/{id}/gcp/enablepet" endpoint to grant the
+   * currently logged in user and their pet permission to impersonate their own pet service account
+   * in a workspace.
+   *
+   * @param workspaceId the id of the workspace to enable pet impersonation in
+   * @return the email identifier of the pet SA which the user can now impersonate
+   */
+  public String enablePet(UUID workspaceId) {
+    return callWithRetries(
+        () -> new WorkspaceApi(apiClient).enablePet(workspaceId), "Error enabling user's pet SA");
+  }
+
+  /**
+   * currently logged in user and their pet permission to impersonate their own pet service account
+   *
+   * @param workspaceId - workspace ID to clone
+   * @param location - optional location for workspace resources
+   * @return
+   */
+  public CloneWorkspaceResult cloneWorkspace(
+      UUID workspaceId,
+      @Nullable String displayName,
+      @Nullable String location) {
+    var request =
+        new CloneWorkspaceRequest()
+            .spendProfile(Context.getServer().getWsmDefaultSpendProfile())
+            .displayName(displayName)
+            .description(description)
+            .location(location);
+    WorkspaceApi workspaceApi = new WorkspaceApi(apiClient);
+    CloneWorkspaceResult initialResult =
+    // poll until the workspace clone completes.
+    // TODO PF-745: return immediately and give some interface for checking on the job status
+    //     and retrieving the result.
+    CloneWorkspaceResult cloneWorkspaceResult =
+        handleClientExceptions(
+            () ->
+                HttpUtils.pollWithRetries(
+                    () ->
+                        workspaceApi.getCloneWorkspaceResult(
+                            workspaceId, initialResult.getJobReport().getId()),
+                    (result) -> isDone(result.getJobReport()),
+                    WorkspaceManagerService::isRetryable,
+                    CLONE_WORKSPACE_MAXIMUM_RETRIES,
+                    CLONE_WORKSPACE_RETRY_INTERVAL),
+            "Error in cloning workspace.");
+    throwIfJobNotCompleted(
+        cloneWorkspaceResult.getJobReport(), cloneWorkspaceResult.getErrorReport());
+    return cloneWorkspaceResult;
+  }
+
+ /**
    * Call the Workspace Manager POST "/api/workspaces/v1/{workspaceId}/clone" endpoint to clone a
    * worksppace.
    *
@@ -341,18 +392,6 @@
     throwIfJobNotCompleted(
         cloneWorkspaceResult.getJobReport(), cloneWorkspaceResult.getErrorReport());
     return cloneWorkspaceResult;
-=======
-   * Call the Workspace Manager POST "/api/workspaces/v1/{id}/gcp/enablepet" endpoint to grant the
-   * currently logged in user and their pet permission to impersonate their own pet service account
-   * in a workspace.
-   *
-   * @param workspaceId the id of the workspace to enable pet impersonation in
-   * @return the email identifier of the pet SA which the user can now impersonate
-   */
-  public String enablePet(UUID workspaceId) {
-    return callWithRetries(
-        () -> new WorkspaceApi(apiClient).enablePet(workspaceId), "Error enabling user's pet SA");
->>>>>>> a3679262
   }
 
   /**
