package bio.terra.cli.service.utils;

import bio.terra.cli.command.exception.InternalErrorException;
import bio.terra.cli.context.ServerSpecification;
import bio.terra.cli.context.TerraUser;
import bio.terra.workspace.api.UnauthenticatedApi;
import bio.terra.workspace.api.WorkspaceApi;
import bio.terra.workspace.client.ApiClient;
import bio.terra.workspace.client.ApiException;
import bio.terra.workspace.model.CloudPlatform;
import bio.terra.workspace.model.CreateCloudContextRequest;
import bio.terra.workspace.model.CreateCloudContextResult;
import bio.terra.workspace.model.CreateWorkspaceRequestBody;
import bio.terra.workspace.model.GrantRoleRequestBody;
import bio.terra.workspace.model.IamRole;
import bio.terra.workspace.model.JobControl;
import bio.terra.workspace.model.JobReport;
import bio.terra.workspace.model.RoleBindingList;
import bio.terra.workspace.model.SystemStatus;
import bio.terra.workspace.model.SystemVersion;
import bio.terra.workspace.model.WorkspaceDescription;
import bio.terra.workspace.model.WorkspaceStageModel;
import com.google.api.client.http.HttpStatusCodes;
import com.google.auth.oauth2.AccessToken;
import java.util.UUID;
import org.broadinstitute.dsde.workbench.client.sam.model.UserStatusDetails;
import org.slf4j.Logger;
import org.slf4j.LoggerFactory;

/** Utility methods for calling Workspace Manager endpoints. */
public class WorkspaceManagerService {
  private static final Logger logger = LoggerFactory.getLogger(WorkspaceManagerService.class);

  // the Terra environment where the WSM service lives
  private final ServerSpecification server;

  // the Terra user whose credentials will be used to call authenticated requests
  private final TerraUser terraUser;

  // the client object used for talking to WSM
  private final ApiClient apiClient;

  /**
   * Constructor for class that talks to the Workspace Manager service. The user must be
   * authenticated. Methods in this class will use its credentials to call authenticated endpoints.
   *
   * @param server the Terra environment where the Workspace Manager service lives
   * @param terraUser the Terra user whose credentials will be used to call authenticated endpoints
   */
  public WorkspaceManagerService(ServerSpecification server, TerraUser terraUser) {
    this.server = server;
    this.terraUser = terraUser;
    this.apiClient = new ApiClient();
    buildClientForTerraUser(server, terraUser);
  }

  /**
   * Constructor for class that talks to the Workspace Manager service. No user is specified, so
   * only unauthenticated endpoints can be called.
   *
   * @param server the Terra environment where the Workspace Manager service lives
   */
  public WorkspaceManagerService(ServerSpecification server) {
    this(server, null);
  }
  /**
   * Build the Workspace Manager API client object for the given Terra user and global context. If
   * terraUser is null, this method returns the client object without an access token set.
   *
   * @param server the Terra environment where the Workspace Manager service lives
   * @param terraUser the Terra user whose credentials will be used to call authenticated endpoints
   */
  private void buildClientForTerraUser(ServerSpecification server, TerraUser terraUser) {
    this.apiClient.setBasePath(server.workspaceManagerUri);

    if (terraUser != null) {
      // fetch the user access token
      // this method call will attempt to refresh the token if it's already expired
      AccessToken userAccessToken = terraUser.fetchUserAccessToken();
      this.apiClient.setAccessToken(userAccessToken.getTokenValue());
    }
  }

  /**
   * Call the Workspace Manager "/version" endpoint to get the version of the server that is
   * currently running.
   *
   * @return the Workspace Manager version object
   */
  public SystemVersion getVersion() {
    UnauthenticatedApi unauthenticatedApi = new UnauthenticatedApi(apiClient);
    try {
      return unauthenticatedApi.serviceVersion();
    } catch (ApiException ex) {
      throw new InternalErrorException("Error getting Workspace Manager version", ex);
    }
  }

  /**
   * Call the Workspace Manager "/status" endpoint to get the status of the server.
   *
   * @return the Workspace Manager status object
   */
  public SystemStatus getStatus() {
    UnauthenticatedApi unauthenticatedApi = new UnauthenticatedApi(apiClient);
    try {
      return unauthenticatedApi.serviceStatus();
    } catch (ApiException ex) {
      throw new InternalErrorException("Error getting Workspace Manager status", ex);
    }
  }

  /**
   * Call the Workspace Manager "/api/workspaces/v1" endpoint to create a new workspace, then poll
   * the "/api/workspaces/v1/{id}" endpoint until the Google context project id is populated.
   *
   * @return the Workspace Manager workspace description object
   */
  public WorkspaceDescription createWorkspace() {
    WorkspaceApi workspaceApi = new WorkspaceApi(apiClient);
    try {
      // create the Terra workspace object
      UUID workspaceId = UUID.randomUUID();
      CreateWorkspaceRequestBody workspaceRequestBody = new CreateWorkspaceRequestBody();
      workspaceRequestBody.setId(workspaceId);
      workspaceRequestBody.setStage(WorkspaceStageModel.MC_WORKSPACE);
      workspaceRequestBody.setSpendProfile("wm-default-spend-profile");
      workspaceApi.createWorkspace(workspaceRequestBody);

      // create the Google project that backs the Terra workspace object
      UUID jobId = UUID.randomUUID();
      CreateCloudContextRequest cloudContextRequest = new CreateCloudContextRequest();
      cloudContextRequest.setCloudPlatform(CloudPlatform.GCP);
      cloudContextRequest.setJobControl(new JobControl().id(jobId.toString()));
      workspaceApi.createCloudContext(cloudContextRequest, workspaceId);

      // poll the job result endpoint until the job status is completed
      final int MAX_JOB_POLLING_TRIES = 120; // maximum 120 seconds sleep
      int numJobPollingTries = 1;
      CreateCloudContextResult cloudContextResult;
      JobReport.StatusEnum jobReportStatus;
      do {
        logger.info(
            "Job polling try #{}, workspace id: {}, job id: {}",
            numJobPollingTries,
            workspaceId,
            jobId);
        cloudContextResult =
            workspaceApi.getCreateCloudContextResult(workspaceId, jobId.toString());
        jobReportStatus = cloudContextResult.getJobReport().getStatus();
        logger.debug("Create workspace cloudContextResult: {}", cloudContextResult);
        numJobPollingTries++;
        if (jobReportStatus.equals(JobReport.StatusEnum.RUNNING)) {
          Thread.sleep(1000);
        }
      } while (jobReportStatus.equals(JobReport.StatusEnum.RUNNING)
          && numJobPollingTries < MAX_JOB_POLLING_TRIES);

      if (jobReportStatus.equals(JobReport.StatusEnum.FAILED)) {
        logger.error(
            "Job to create a new workspace failed: {}", cloudContextResult.getErrorReport());
      } else if (jobReportStatus.equals(JobReport.StatusEnum.RUNNING)) {
        logger.error("Job to create a new workspace timed out in the CLI");
      }

      // call the get workspace endpoint to get the full description object
      return workspaceApi.getWorkspace(workspaceId);
    } catch (ApiException | InterruptedException ex) {
      throw new InternalErrorException("Error creating a new workspace", ex);
    }
  }

  /**
   * Call the Workspace Manager GET "/api/workspaces/v1/{id}" endpoint to fetch an existing
   * workspace.
   *
   * @param workspaceId the id of the workspace to fetch
   * @return the Workspace Manager workspace description object
   */
  public WorkspaceDescription getWorkspace(UUID workspaceId) {
    WorkspaceApi workspaceApi = new WorkspaceApi(apiClient);
    try {
      // fetch the Terra workspace object
      WorkspaceDescription workspaceWithContext = workspaceApi.getWorkspace(workspaceId);
      String googleProjectId =
          (workspaceWithContext.getGcpContext() == null)
              ? null
<<<<<<< HEAD
              : workspaceWithContext.getGoogleContext().getProjectId();
      logger.debug(
          "Workspace context: {}, project id: {}", workspaceWithContext.getId(), googleProjectId);
=======
              : workspaceWithContext.getGcpContext().getProjectId();
      logger.info(
          "workspace context: {}, project id: {}", workspaceWithContext.getId(), googleProjectId);
>>>>>>> 7d307466
      return workspaceWithContext;
    } catch (ApiException ex) {
      throw new InternalErrorException("Error fetching workspace", ex);
    }
  }

  /**
   * Call the Workspace Manager DELETE "/api/workspaces/v1/{id}" endpoint to delete an existing
   * workspace.
   *
   * @param workspaceId the id of the workspace to delete
   */
  public void deleteWorkspace(UUID workspaceId) {
    WorkspaceApi workspaceApi = new WorkspaceApi(apiClient);
    try {
      // delete the Terra workspace object
      workspaceApi.deleteWorkspace(workspaceId);
    } catch (ApiException ex) {
      throw new InternalErrorException("Error deleting workspace", ex);
    }
  }

  /**
   * Call the Workspace Manager POST "/api/workspaces/v1/{id}/roles/{role}/members" endpoint to
   * grant an IAM role.
   *
   * @param workspaceId the workspace to update
   * @param userEmail the user email to add
   * @param iamRole the role to assign
   */
  public void grantIamRole(UUID workspaceId, String userEmail, IamRole iamRole) {
    WorkspaceApi workspaceApi = new WorkspaceApi(apiClient);
    GrantRoleRequestBody grantRoleRequestBody = new GrantRoleRequestBody().memberEmail(userEmail);
    try {
      workspaceApi.grantRole(grantRoleRequestBody, workspaceId, iamRole);
    } catch (ApiException ex) {
      // a bad request is the only type of exception that inviting the user might fix
      if (!isBadRequest(ex)) {
        throw new InternalErrorException("Error granting IAM role on workspace", ex);
      }

      try {
        // try to invite the user first, in case they are not already registered
        // if they are already registered, this will throw an exception
        logger.info("Inviting new user: {}", userEmail);
        UserStatusDetails userStatusDetails =
            new SamService(server, terraUser).inviteUser(userEmail);
        logger.info("Invited new user: {}", userStatusDetails);

        // now try to add the user to the workspace role
        // retry if it returns with a bad request (because the invite sometimes takes a few seconds
        // to propagate -- not sure why)
        HttpUtils.callWithRetries(
            () -> {
              workspaceApi.grantRole(grantRoleRequestBody, workspaceId, iamRole);
              return null;
            },
            WorkspaceManagerService::isBadRequest);
      } catch (ApiException | InterruptedException inviteEx) {
        throw new InternalErrorException("Error granting IAM role on workspace", inviteEx);
      }
    }
  }

  /**
   * Utility method that checks if an exception thrown by the WSM client is a bad request.
   *
   * @param ex exception to test
   * @return true if the exception is a bad request
   */
  private static boolean isBadRequest(Exception ex) {
    if (!(ex instanceof ApiException)) {
      return false;
    }
    int statusCode = ((ApiException) ex).getCode();
    return statusCode == HttpStatusCodes.STATUS_CODE_BAD_REQUEST;
  }

  /**
   * Call the Workspace Manager DELETE "/api/workspaces/v1/{id}/roles/{role}/members/{memberEmail}"
   * endpoint to remove an IAM role.
   *
   * @param workspaceId the workspace to update
   * @param userEmail the user email to remove
   * @param iamRole the role to remove
   */
  public void removeIamRole(UUID workspaceId, String userEmail, IamRole iamRole) {
    WorkspaceApi workspaceApi = new WorkspaceApi(apiClient);
    try {
      workspaceApi.removeRole(workspaceId, iamRole, userEmail);
    } catch (ApiException ex) {
      throw new InternalErrorException("Error removing IAM role on workspace", ex);
    }
  }

  /**
   * Call the Workspace Manager "/api/workspace/v1/{id}/roles" endpoint to get a list of roles and
   * their members.
   *
   * @param workspaceId the workspace to query
   * @return a list of roles and the users that have them
   */
  public RoleBindingList getRoles(UUID workspaceId) {
    WorkspaceApi workspaceApi = new WorkspaceApi(apiClient);
    try {
      return workspaceApi.getRoles(workspaceId);
    } catch (ApiException ex) {
      throw new InternalErrorException(
          "Error fetching users and their IAM roles for workspace", ex);
    }
  }
}<|MERGE_RESOLUTION|>--- conflicted
+++ resolved
@@ -185,15 +185,9 @@
       String googleProjectId =
           (workspaceWithContext.getGcpContext() == null)
               ? null
-<<<<<<< HEAD
-              : workspaceWithContext.getGoogleContext().getProjectId();
-      logger.debug(
-          "Workspace context: {}, project id: {}", workspaceWithContext.getId(), googleProjectId);
-=======
               : workspaceWithContext.getGcpContext().getProjectId();
       logger.info(
-          "workspace context: {}, project id: {}", workspaceWithContext.getId(), googleProjectId);
->>>>>>> 7d307466
+          "Workspace context: {}, project id: {}", workspaceWithContext.getId(), googleProjectId);
       return workspaceWithContext;
     } catch (ApiException ex) {
       throw new InternalErrorException("Error fetching workspace", ex);
