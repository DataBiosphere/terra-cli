--- conflicted
+++ resolved
@@ -57,11 +57,8 @@
 import bio.terra.workspace.model.WorkspaceStageModel;
 import com.google.api.client.http.HttpStatusCodes;
 import com.google.auth.oauth2.AccessToken;
-<<<<<<< HEAD
+import java.time.Duration;
 import java.util.ArrayList;
-=======
-import java.time.Duration;
->>>>>>> 5344a3bb
 import java.util.Collections;
 import java.util.List;
 import java.util.UUID;
@@ -82,15 +79,11 @@
   // the client object used for talking to WSM
   private final ApiClient apiClient;
 
-<<<<<<< HEAD
-  // maximum number of resources to fetch per call to the enumerate endpoint
-=======
   // the maximum number of retries and time to sleep for creating a new workspace
   private static final int CREATE_WORKSPACE_MAXIMUM_RETRIES = 120;
   private static final Duration CREATE_WORKSPACE_DURATION_SLEEP_FOR_RETRY = Duration.ofSeconds(1);
 
-  // maximum number of resources to enumerate per request
->>>>>>> 5344a3bb
+  // maximum number of resources to fetch per call to the enumerate endpoint
   private static final int MAX_RESOURCES_PER_ENUMERATE_REQUEST = 100;
 
   /**
