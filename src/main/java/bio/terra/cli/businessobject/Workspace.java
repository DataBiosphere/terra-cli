package bio.terra.cli.businessobject;

import bio.terra.cli.exception.SystemException;
import bio.terra.cli.exception.UserActionableException;
import bio.terra.cli.serialization.persisted.PDWorkspace;
import bio.terra.cli.service.SamService;
import bio.terra.cli.service.WorkspaceManagerService;
import bio.terra.cli.service.utils.CrlUtils;
import bio.terra.cloudres.google.cloudresourcemanager.CloudResourceManagerCow;
import bio.terra.workspace.model.CloneWorkspaceResult;
import bio.terra.workspace.model.ClonedWorkspace;
import bio.terra.workspace.model.CloudPlatform;
import bio.terra.workspace.model.Folder;
import bio.terra.workspace.model.Properties;
import bio.terra.workspace.model.Property;
import bio.terra.workspace.model.ResourceDescription;
import bio.terra.workspace.model.WorkspaceDescription;
import com.google.api.services.cloudresourcemanager.v3.model.Binding;
import com.google.api.services.cloudresourcemanager.v3.model.GetIamPolicyRequest;
import com.google.api.services.cloudresourcemanager.v3.model.Policy;
import com.google.api.services.cloudresourcemanager.v3.model.SetIamPolicyRequest;
import com.google.auth.oauth2.ServiceAccountCredentials;
import com.google.common.collect.ImmutableList;
import java.io.IOException;
import java.util.ArrayList;
import java.util.List;
import java.util.Map;
import java.util.Optional;
import java.util.UUID;
import java.util.stream.Collectors;
import javax.annotation.Nullable;
import org.slf4j.Logger;
import org.slf4j.LoggerFactory;

/**
 * Internal representation of a workspace. An instance of this class is part of the current context
 * or state.
 */
public class Workspace {
  private static final Logger logger = LoggerFactory.getLogger(Workspace.class);
  private UUID uuid;
  private String userFacingId;
  private CloudPlatform cloudPlatform;
  private String googleProjectId;

  /** Build an instance of this class from the WSM client library WorkspaceDescription object. */
  private Workspace(WorkspaceDescription wsmObject) {
    this.uuid = wsmObject.getId();
    this.userFacingId = wsmObject.getUserFacingId();
    if (wsmObject.getGcpContext() != null) {
      cloudPlatform = CloudPlatform.GCP;
      googleProjectId = wsmObject.getGcpContext().getProjectId();
    } else if (wsmObject.getAzureContext() != null) {
<<<<<<< HEAD
      cloudPlatform = CloudPlatform.AZURE;
=======
      this.cloudPlatform = CloudPlatform.AZURE;
    } else {
      this.cloudPlatform = null;
>>>>>>> 446c51b6
    }
  }

  /** Build an instance of this class from the serialized format on disk. */
  public Workspace(PDWorkspace configFromDisk) {
    this.uuid = configFromDisk.uuid;
    this.userFacingId = configFromDisk.userFacingId;
    this.googleProjectId = configFromDisk.googleProjectId;
    this.cloudPlatform = configFromDisk.cloudPlatform;
  }

  /** Create a new workspace and set it as the current workspace. */
  public static Workspace create(
      String userFacingId,
      CloudPlatform cloudPlatform,
      String name,
      String description,
      Map<String, String> properties) {
    // call WSM to create the workspace object and backing Google context
    WorkspaceDescription createdWorkspace =
        WorkspaceManagerService.fromContext()
            .createWorkspace(userFacingId, cloudPlatform, name, description, properties);
    logger.info("Created workspace: {}", createdWorkspace);

    // convert the WSM object to a CLI object
    Workspace workspace = new Workspace(createdWorkspace);

    // update the global context with the current workspace
    Context.setWorkspace(workspace);

    // fetch the pet SA email for the user + this workspace
    // do this here so we have them stored locally before the user tries to run an app in the
    // workspace. this is so we pay the cost of a SAM round-trip ahead of time, instead of slowing
    // down an app call
    Context.requireUser().fetchPetSaEmail();

    return workspace;
  }

  /** Load an existing workspace and set it as the current workspace. */
  public static Workspace load(String userFacingId) {
    Workspace workspace = Workspace.getByUserFacingId(userFacingId);

    // update the global context with the current workspace
    Context.setWorkspace(workspace);

    // fetch the pet SA email for the user + this workspace
    // do this here so we have them stored locally before the user tries to run an app in the
    // workspace. this is so we pay the cost of a SAM round-trip ahead of time, instead of slowing
    // down an app call
    Context.requireUser().fetchPetSaEmail();

    return workspace;
  }

  /** Fetch an existing workspace by uuid, with resources populated */
  public static Workspace get(UUID id) {
    // call WSM to fetch the existing workspace object and backing Google context
    WorkspaceDescription loadedWorkspace = WorkspaceManagerService.fromContext().getWorkspace(id);
    logger.info("Loaded workspace: {}", loadedWorkspace);
    return new Workspace(loadedWorkspace);
  }

  /** Fetch an existing workspace by userFacingId, with resources populated */
  public static Workspace getByUserFacingId(String userFacingId) {
    // call WSM to fetch the existing workspace object and backing Google context
    WorkspaceDescription loadedWorkspace =
        WorkspaceManagerService.fromContext().getWorkspaceByUserFacingId(userFacingId);
    logger.info("Loaded workspace: {}", loadedWorkspace);
    return new Workspace(loadedWorkspace);
  }

  /**
   * List all workspaces that the current user has read access to.
   *
   * @param offset the offset to use when listing workspaces (zero to start from the beginning)
   * @param limit the maximum number of workspaces to return
   * @return list of workspaces
   */
  public static List<Workspace> list(int offset, int limit) {
    // fetch the list of workspaces from WSM
    List<WorkspaceDescription> listedWorkspaces =
        WorkspaceManagerService.fromContext().listWorkspaces(offset, limit).getWorkspaces();

    // convert the WSM objects to CLI objects
    return listedWorkspaces.stream().map(Workspace::new).collect(Collectors.toList());
  }

  public static Properties stringMapToProperties(@Nullable Map<String, String> map) {
    Properties properties = new Properties();
    if (map == null) {
      return properties;
    }
    for (Map.Entry<String, String> entry : map.entrySet()) {
      Property property = new Property().key(entry.getKey()).value(entry.getValue());
      properties.add(property);
    }
    return properties;
  }

  private static Map<String, String> propertiesToStringMap(Properties properties) {
    return properties.stream().collect(Collectors.toMap(Property::getKey, Property::getValue));
  }

  /**
   * Update the mutable properties of the current workspace.
   *
   * @param userFacingId optional user-facing ID
   * @param name optional display name
   * @param description optional description
   * @throws UserActionableException if there is no current workspace
   */
  public Workspace update(
      @Nullable String userFacingId, @Nullable String name, @Nullable String description) {
    // call WSM to update the existing workspace object
    WorkspaceDescription updatedWorkspace =
        WorkspaceManagerService.fromContext()
            .updateWorkspace(uuid, userFacingId, name, description);
    logger.info("Updated workspace: {}", updatedWorkspace);

    // convert the WSM object to a CLI object
    Workspace workspace = new Workspace(updatedWorkspace);

    // update the global context with the current workspace
    Context.setWorkspace(workspace);
    return workspace;
  }

  /**
   * Update the mutable properties of the current workspace.
   *
   * @param properties properties for updating
   * @throws UserActionableException if there is no current workspace
   */
  public Workspace updateProperties(Map<String, String> properties) {
    // call WSM to update the existing workspace object
    WorkspaceDescription updatedWorkspaceProperties =
        WorkspaceManagerService.fromContext().updateWorkspaceProperties(uuid, properties);
    logger.info("Updated workspace properties: {}", updatedWorkspaceProperties);

    // convert the WSM object to a CLI object
    Workspace workspace = new Workspace(updatedWorkspaceProperties);

    // update the global context with the current workspace
    Context.setWorkspace(workspace);
    return workspace;
  }

  /** Delete the current workspace. */
  public void delete() {
    // call WSM to delete the existing workspace object
    WorkspaceManagerService.fromContext().deleteWorkspace(uuid);
    logger.info("Deleted workspace: {}", this);

    // delete the pet SA email for the user
    Context.requireUser().deletePetSaEmail();

    // unset the workspace in the current context
    Context.setWorkspace(null);
  }

  /**
   * Delete the mutable properties of the current workspace.
   *
   * @param propertyKeys properties for deleting
   * @throws UserActionableException if there is no current workspace
   */
  public Workspace deleteProperties(List<String> propertyKeys) {
    WorkspaceDescription deletedWorkspaceProperties =
        WorkspaceManagerService.fromContext().deleteWorkspaceProperties(uuid, propertyKeys);
    logger.info("Deleted workspace properties: {}", propertyKeys);

    // convert the WSM object to a CLI object
    Workspace workspace = new Workspace(deletedWorkspaceProperties);

    // update the global context with the current workspace
    Context.setWorkspace(workspace);
    return workspace;
  }

  /**
   * Enable the current user and their pet to impersonate their pet SA in this workspace.
   *
   * @return Email identifier of the pet SA the current user can now actAs.
   */
  public void enablePet() {
    WorkspaceManagerService.fromContext().enablePet(uuid);
  }

  /**
   * Get a resource by name.
   *
   * @throws UserActionableException if there is no resource with that name
   */
  public Resource getResource(String name) {
    Optional<Resource> resourceOpt =
        listResources().stream().filter(resource -> resource.name.equals(name)).findFirst();
    return resourceOpt.orElseThrow(
        () -> new UserActionableException("Resource not found: " + name));
  }

  /** Fetch the list of resources for the current workspace. */
  public List<Resource> listResources() {
    List<ResourceDescription> wsmObjects =
        WorkspaceManagerService.fromContext()
            .enumerateAllResources(uuid, Context.getConfig().getResourcesCacheSize());
    return wsmObjects.stream().map(Resource::deserializeFromWsm).collect(Collectors.toList());
  }

  /** Fetch the list of folders for this workspace */
  public ImmutableList<Folder> listFolders() {
    return WorkspaceManagerService.fromContext().listFolders(uuid);
  }

  /**
   * Clone the current workspace into a new one
   *
   * @param userFacingId - user-facing ID of the new workspace
   * @param name - name of the new workspace
   * @param description - description of the new workspace
   * @return - ClonedWorkspace structure with details on each resource
   */
  public ClonedWorkspace clone(
      String userFacingId, @Nullable String name, @Nullable String description) {
    CloneWorkspaceResult result =
        WorkspaceManagerService.fromContext().cloneWorkspace(uuid, userFacingId, name, description);
    return result.getWorkspace();
  }

  /**
   * Grant break-glass access to a user of this workspace. The Editor and Project IAM Admin roles
   * are granted to the user's proxy group.
   *
   * @param granteeEmail email of the workspace user requesting break-glass access
   * @param userProjectsAdminCredentials credentials for a SA that has permission to set IAM policy
   *     on workspace projects in this WSM deployment (e.g. WSM application SA)
   * @return the proxy group email of the workspace user that was granted break-glass access
   */
  public String grantBreakGlass(
      String granteeEmail, ServiceAccountCredentials userProjectsAdminCredentials) {
    // fetch the user's proxy group email from SAM
    String granteeProxyGroupEmail = SamService.fromContext().getProxyGroupEmail(granteeEmail);
    logger.debug("granteeProxyGroupEmail: {}", granteeProxyGroupEmail);

    // grant the Editor role to the user's proxy group email on the workspace project
    CloudResourceManagerCow resourceManagerCow =
        CrlUtils.createCloudResourceManagerCow(userProjectsAdminCredentials);
    try {
      Policy policy =
          resourceManagerCow
              .projects()
              .getIamPolicy(googleProjectId, new GetIamPolicyRequest())
              .execute();
      List<Binding> updatedBindings =
          Optional.ofNullable(policy.getBindings()).orElse(new ArrayList<>());
      updatedBindings.add(
          new Binding()
              .setRole("roles/editor")
              .setMembers(ImmutableList.of("group:" + granteeProxyGroupEmail)));
      updatedBindings.add(
          new Binding()
              .setRole("roles/resourcemanager.projectIamAdmin")
              .setMembers(ImmutableList.of("group:" + granteeProxyGroupEmail)));
      policy.setBindings(updatedBindings);
      resourceManagerCow
          .projects()
          .setIamPolicy(googleProjectId, new SetIamPolicyRequest().setPolicy(policy))
          .execute();
    } catch (IOException ioEx) {
      throw new SystemException(
          "Error granting the Editor and Project IAM Admin roles to the user's proxy group.", ioEx);
    }

    return granteeProxyGroupEmail;
  }

  public UUID getUuid() {
    return uuid;
  }

  public String getUserFacingId() {
    return userFacingId;
  }

  public Optional<String> getGoogleProjectId() {
    return Optional.ofNullable(googleProjectId);
  }

  public String getRequiredGoogleProjectId() {
    return getGoogleProjectId()
        .orElseThrow(
            () ->
                new UserActionableException("No GCP project available in the current workspace."));
  }

  public CloudPlatform getCloudPlatform() {
    return cloudPlatform;
  }

  public WorkspaceDescription getWorkspaceDescription() {
    return WorkspaceManagerService.fromContext().getWorkspace(uuid);
  }
}<|MERGE_RESOLUTION|>--- conflicted
+++ resolved
@@ -51,13 +51,8 @@
       cloudPlatform = CloudPlatform.GCP;
       googleProjectId = wsmObject.getGcpContext().getProjectId();
     } else if (wsmObject.getAzureContext() != null) {
-<<<<<<< HEAD
       cloudPlatform = CloudPlatform.AZURE;
-=======
-      this.cloudPlatform = CloudPlatform.AZURE;
-    } else {
-      this.cloudPlatform = null;
->>>>>>> 446c51b6
+    }
     }
   }
 
