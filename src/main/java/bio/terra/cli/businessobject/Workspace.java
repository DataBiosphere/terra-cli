--- conflicted
+++ resolved
@@ -43,8 +43,6 @@
   private CloudPlatform cloudPlatform;
   private String googleProjectId;
 
-  private String spendProfile;
-
   /** Build an instance of this class from the WSM client library WorkspaceDescription object. */
   private Workspace(WorkspaceDescription wsmObject) {
     this.uuid = wsmObject.getId();
@@ -55,18 +53,6 @@
     } else if (wsmObject.getAzureContext() != null) {
       cloudPlatform = CloudPlatform.AZURE;
     }
-<<<<<<< HEAD
-    this.googleProjectId =
-        wsmObject.getGcpContext() == null ? null : wsmObject.getGcpContext().getProjectId();
-    this.properties = propertiesToStringMap(wsmObject.getProperties());
-    this.serverName = Context.getServer().getName();
-    this.userEmail = Context.requireUser().getEmail();
-    this.resources = new ArrayList<>();
-    this.createdDate = wsmObject.getCreatedDate();
-    this.lastUpdatedDate = wsmObject.getLastUpdatedDate();
-    this.spendProfile = wsmObject.getSpendProfile();
-=======
->>>>>>> 8bd46867
   }
 
   /** Build an instance of this class from the serialized format on disk. */
@@ -74,20 +60,7 @@
     this.uuid = configFromDisk.uuid;
     this.userFacingId = configFromDisk.userFacingId;
     this.googleProjectId = configFromDisk.googleProjectId;
-<<<<<<< HEAD
-    this.properties = configFromDisk.properties;
-    this.serverName = configFromDisk.serverName;
-    this.userEmail = configFromDisk.userEmail;
-    this.resources =
-        configFromDisk.resources.stream()
-            .map(PDResource::deserializeToInternal)
-            .collect(Collectors.toList());
-    this.createdDate = configFromDisk.createdDate;
-    this.lastUpdatedDate = configFromDisk.lastUpdatedDate;
-    this.spendProfile = configFromDisk.spendProfile;
-=======
     this.cloudPlatform = configFromDisk.cloudPlatform;
->>>>>>> 8bd46867
   }
 
   /** Create a new workspace and set it as the current workspace. */
