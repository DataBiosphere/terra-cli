--- conflicted
+++ resolved
@@ -38,62 +38,27 @@
  */
 public class Workspace {
   private static final Logger logger = LoggerFactory.getLogger(Workspace.class);
-<<<<<<< HEAD
-  private final UUID uuid;
-  private final String userFacingId;
-  private final String name; // not unique
-  private final String description;
-  private final CloudPlatform cloudPlatform;
-  private final String googleProjectId;
+  private UUID uuid;
+  private String userFacingId;
+  private String googleProjectId;
   private final String awsAccountNumber;
   private final String landingZoneId;
-  private final Map<String, String> properties;
-  // name of the server where this workspace exists
-  private final String serverName;
-  // email of the user that loaded the workspace to this machine
-  private final String userEmail;
-  // list of resources (controlled & referenced)
-  private List<Resource> resources;
-  private final OffsetDateTime createdDate;
-  private final OffsetDateTime lastUpdatedDate;
-=======
-  private UUID uuid;
-  private String userFacingId;
   private CloudPlatform cloudPlatform;
-  private String googleProjectId;
->>>>>>> e00f870a
 
   /** Build an instance of this class from the WSM client library WorkspaceDescription object. */
   private Workspace(WorkspaceDescription wsmObject) {
     this.uuid = wsmObject.getId();
     this.userFacingId = wsmObject.getUserFacingId();
     if (wsmObject.getGcpContext() != null) {
+      googleProjectId = wsmObject.getGcpContext().getProjectId();
       cloudPlatform = CloudPlatform.GCP;
-      googleProjectId = wsmObject.getGcpContext().getProjectId();
     } else if (wsmObject.getAzureContext() != null) {
-<<<<<<< HEAD
-      this.cloudPlatform = CloudPlatform.AZURE;
+      cloudPlatform = CloudPlatform.AZURE;
     } else if (wsmObject.getAwsContext() != null) {
+      this.awsAccountNumber = wsmObject.getAwsContext().getAccountNumber();
+      this.landingZoneId = wsmObject.getAwsContext().getLandingZoneId();
       this.cloudPlatform = CloudPlatform.AWS;
-    } else {
-      this.cloudPlatform = null;
     }
-    this.googleProjectId =
-        wsmObject.getGcpContext() == null ? null : wsmObject.getGcpContext().getProjectId();
-    this.awsAccountNumber =
-        wsmObject.getAwsContext() == null ? null : wsmObject.getAwsContext().getAccountNumber();
-    this.landingZoneId =
-        wsmObject.getAwsContext() == null ? null : wsmObject.getAwsContext().getLandingZoneId();
-    this.properties = propertiesToStringMap(wsmObject.getProperties());
-    this.serverName = Context.getServer().getName();
-    this.userEmail = Context.requireUser().getEmail();
-    this.resources = new ArrayList<>();
-    this.createdDate = wsmObject.getCreatedDate();
-    this.lastUpdatedDate = wsmObject.getLastUpdatedDate();
-=======
-      cloudPlatform = CloudPlatform.AZURE;
-    }
->>>>>>> e00f870a
   }
 
   /** Build an instance of this class from the serialized format on disk. */
@@ -101,21 +66,9 @@
     this.uuid = configFromDisk.uuid;
     this.userFacingId = configFromDisk.userFacingId;
     this.googleProjectId = configFromDisk.googleProjectId;
-<<<<<<< HEAD
     this.awsAccountNumber = configFromDisk.awsAccountNumber;
     this.landingZoneId = configFromDisk.landingZoneId;
-    this.properties = configFromDisk.properties;
-    this.serverName = configFromDisk.serverName;
-    this.userEmail = configFromDisk.userEmail;
-    this.resources =
-        configFromDisk.resources.stream()
-            .map(PDResource::deserializeToInternal)
-            .collect(Collectors.toList());
-    this.createdDate = configFromDisk.createdDate;
-    this.lastUpdatedDate = configFromDisk.lastUpdatedDate;
-=======
     this.cloudPlatform = configFromDisk.cloudPlatform;
->>>>>>> e00f870a
   }
 
   /** Create a new workspace and set it as the current workspace. */
@@ -304,7 +257,6 @@
         () -> new UserActionableException("Resource not found: " + name));
   }
 
-<<<<<<< HEAD
   /**
    * Get a resource by id.
    *
@@ -316,31 +268,12 @@
     return resourceOpt.orElseThrow(() -> new UserActionableException("Resource not found: " + id));
   }
 
-  /** Populate the list of resources for this workspace. Does not sync to disk. */
-  private void populateResources() {
-    List<ResourceDescription> wsmObjects =
-        WorkspaceManagerService.fromContext()
-            .enumerateAllResources(uuid, Context.getConfig().getResourcesCacheSize());
-    this.resources =
-        wsmObjects.stream().map(Resource::deserializeFromWsm).collect(Collectors.toList());
-  }
-
-  /**
-   * Fetch the list of resources for the current workspace. Sync the cached list of resources to
-   * disk.
-   */
-  public List<Resource> listResourcesAndSync() {
-    populateResources();
-    Context.synchronizeToDisk();
-    return resources;
-=======
   /** Fetch the list of resources for the current workspace. */
   public List<Resource> listResources() {
     List<ResourceDescription> wsmObjects =
         WorkspaceManagerService.fromContext()
             .enumerateAllResources(uuid, Context.getConfig().getResourcesCacheSize());
     return wsmObjects.stream().map(Resource::deserializeFromWsm).collect(Collectors.toList());
->>>>>>> e00f870a
   }
 
   /** Fetch the list of folders for this workspace */
@@ -429,53 +362,33 @@
                 new UserActionableException("No GCP project available in the current workspace."));
   }
 
+  public Optional<String> getAwsAccountNumber() {
+    return Optional.ofNullable(awsAccountNumber);
+  }
+
+  public String getRequiredAwsAccountNumber() {
+    return getAwsAccountNumber()
+        .orElseThrow(
+            () ->
+                new UserActionableException("No AWS account available in the current workspace."));
+  }
+
+  public Optional<String> getLandingZoneId() {
+    return Optional.ofNullable(googleProjectId);
+  }
+
+  public String getRequiredLandingZoneId() {
+    return getLandingZoneId()
+        .orElseThrow(
+            () ->
+                new UserActionableException("No landing zone available in the current workspace."));
+  }
+
   public CloudPlatform getCloudPlatform() {
     return cloudPlatform;
   }
 
-<<<<<<< HEAD
-  public String getGoogleProjectId() {
-    return googleProjectId;
-  }
-
-  public String getAwsAccountNumber() {
-    return awsAccountNumber;
-  }
-
-  public String getLandingZoneId() {
-    return landingZoneId;
-  }
-
-  public Map<String, String> getProperties() {
-    return properties;
-  }
-
-  public Optional<String> getProperty(String key) {
-    return Optional.ofNullable(properties.get(key));
-  }
-
-  public String getServerName() {
-    return serverName;
-  }
-
-  public String getUserEmail() {
-    return userEmail;
-  }
-
-  /** Call listResourceAndSync instead if you care about the freshness of the resource list. */
-  public List<Resource> getResources() {
-    return Collections.unmodifiableList(resources);
-  }
-
-  public OffsetDateTime getCreatedDate() {
-    return createdDate;
-  }
-
-  public OffsetDateTime getLastUpdatedDate() {
-    return lastUpdatedDate;
-=======
   public WorkspaceDescription getWorkspaceDescription() {
     return WorkspaceManagerService.fromContext().getWorkspace(uuid);
->>>>>>> e00f870a
   }
 }