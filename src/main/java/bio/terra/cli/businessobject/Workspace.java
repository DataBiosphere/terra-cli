--- conflicted
+++ resolved
@@ -49,10 +49,13 @@
   private final String googleProjectId;
   private final String awsAccountNumber;
   private final String landingZoneId;
-  private final Map<String, String> properties;
-  private final String serverName; // name of the server where this workspace exists
-  private final String userEmail; // email of the user that loaded the workspace to this machine
-  private List<Resource> resources; // list of resources (controlled & referenced)
+  private Map<String, String> properties;
+  // name of the server where this workspace exists
+  private final String serverName;
+  // email of the user that loaded the workspace to this machine
+  private final String userEmail;
+  // list of resources (controlled & referenced)
+  private List<Resource> resources;
   private final OffsetDateTime createdDate;
   private final OffsetDateTime lastUpdatedDate;
 
@@ -69,11 +72,7 @@
     } else if (wsmObject.getAwsContext() != null) {
       this.cloudPlatform = CloudPlatform.AWS;
     } else {
-<<<<<<< HEAD
       throw new SystemException("CloudPlatform not initialized.");
-=======
-      this.cloudPlatform = null;
->>>>>>> 4fd729f8
     }
     this.googleProjectId =
         wsmObject.getGcpContext() == null ? null : wsmObject.getGcpContext().getProjectId();
@@ -335,6 +334,8 @@
             .enumerateAllResources(uuid, Context.getConfig().getResourcesCacheSize());
     this.resources =
         wsmObjects.stream().map(Resource::deserializeFromWsm).collect(Collectors.toList());
+
+    this.resources = resources;
   }
 
   /**
