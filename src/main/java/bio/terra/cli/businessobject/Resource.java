package bio.terra.cli.businessobject;

import bio.terra.cli.businessobject.resource.AwsS3StorageFolder;
import bio.terra.cli.businessobject.resource.AwsSageMakerNotebook;
import bio.terra.cli.businessobject.resource.BqDataset;
import bio.terra.cli.businessobject.resource.BqTable;
import bio.terra.cli.businessobject.resource.GcpNotebook;
import bio.terra.cli.businessobject.resource.GcsBucket;
import bio.terra.cli.businessobject.resource.GcsObject;
import bio.terra.cli.businessobject.resource.GitRepo;
import bio.terra.cli.exception.UserActionableException;
import bio.terra.cli.serialization.persisted.PDResource;
import bio.terra.cli.serialization.userfacing.UFResource;
import bio.terra.cli.serialization.userfacing.input.UpdateResourceParams;
import bio.terra.cli.service.WorkspaceManagerService;
import bio.terra.workspace.model.AccessScope;
import bio.terra.workspace.model.CloningInstructionsEnum;
import bio.terra.workspace.model.ControlledResourceIamRole;
import bio.terra.workspace.model.ControlledResourceMetadata;
import bio.terra.workspace.model.ManagedBy;
import bio.terra.workspace.model.PrivateResourceUser;
import bio.terra.workspace.model.Properties;
import bio.terra.workspace.model.Property;
import bio.terra.workspace.model.ResourceDescription;
import bio.terra.workspace.model.ResourceMetadata;
import bio.terra.workspace.model.StewardshipType;
import java.util.UUID;
import java.util.regex.Pattern;
import org.apache.commons.lang3.StringUtils;

/**
 * Internal representation of a workspace resource. This abstract class contains properties common
 * to all resource types. Sub-classes represent a specific resource type. Instances of the
 * sub-classes are part of the current context or state.
 */
public abstract class Resource {
  // Copied from WSM: ResourceType specific validation performed in WSM
  private static final Pattern RESOURCE_NAME_VALIDATION_PATTERN =
      Pattern.compile("^[a-zA-Z0-9][-_a-zA-Z0-9]{0,1023}$");

  // all resources
  protected UUID id;
  protected String name;
  protected String description;
  protected Type resourceType;
  protected StewardshipType stewardshipType;
  protected CloningInstructionsEnum cloningInstructions;

  // controlled resources
  protected AccessScope accessScope;
  protected ManagedBy managedBy;
  protected String region;

  // private controlled resources
  protected String privateUserName;
  protected ControlledResourceIamRole privateUserRole;

  protected Properties properties;

  protected String createdBy;

  /** Deserialize an instance of the disk format to the internal object. */
  protected Resource(PDResource configFromDisk) {
    this.id = configFromDisk.id;
    this.name = configFromDisk.name;
    this.description = configFromDisk.description;
    this.resourceType = configFromDisk.resourceType;
    this.stewardshipType = configFromDisk.stewardshipType;
    this.cloningInstructions = configFromDisk.cloningInstructions;
    this.accessScope = configFromDisk.accessScope;
    this.managedBy = configFromDisk.managedBy;
    this.region = configFromDisk.region;
    this.privateUserName = configFromDisk.privateUserName;
    this.privateUserRole = configFromDisk.privateUserRole;
    this.properties = configFromDisk.properties;
    this.createdBy = configFromDisk.createdBy;
  }

  /** Deserialize an instance of the WSM client library object to the internal object. */
  protected Resource(ResourceMetadata metadata) {
    this.id = metadata.getResourceId();
    this.name = metadata.getName();
    this.description = metadata.getDescription();
    this.stewardshipType = metadata.getStewardshipType();
    this.cloningInstructions = metadata.getCloningInstructions();

    if (stewardshipType.equals(StewardshipType.CONTROLLED)) {
      ControlledResourceMetadata controlledMetadata = metadata.getControlledResourceMetadata();
      this.accessScope = controlledMetadata.getAccessScope();
      this.managedBy = controlledMetadata.getManagedBy();
      this.region = controlledMetadata.getRegion();

      PrivateResourceUser privateMetadata = controlledMetadata.getPrivateResourceUser();
      if (accessScope.equals(AccessScope.PRIVATE_ACCESS)) {
        this.privateUserName = privateMetadata.getUserName();
        this.privateUserRole = privateMetadata.getPrivateResourceIamRole();
      }
    }

    this.properties = metadata.getProperties();
    this.createdBy = metadata.getCreatedBy();
  }

  /**
   * Deserialize to the internal representation of the resource from the WSM client library format.
   * Calls the appropriate sub-class constructor based on the resource type.
   */
  public static Resource deserializeFromWsm(ResourceDescription wsmObject) {
    bio.terra.workspace.model.ResourceType wsmResourceType =
        wsmObject.getMetadata().getResourceType();
    return switch (wsmResourceType) {
      case GCS_BUCKET -> new GcsBucket(wsmObject);
      case GCS_OBJECT -> new GcsObject(wsmObject);
      case BIG_QUERY_DATASET -> new BqDataset(wsmObject);
      case BIG_QUERY_DATA_TABLE -> new BqTable(wsmObject);
      case AI_NOTEBOOK -> new GcpNotebook(wsmObject);
      case GIT_REPO -> new GitRepo(wsmObject);
      case AWS_S3_STORAGE_FOLDER -> new AwsS3StorageFolder(wsmObject);
      case AWS_SAGEMAKER_NOTEBOOK -> new AwsSageMakerNotebook(wsmObject);
        // Omit other resource types are not supported by the CLI.
      default -> null;
    };
  }

  protected static void validateResourceName(String name) {
    if (StringUtils.isEmpty(name) || !RESOURCE_NAME_VALIDATION_PATTERN.matcher(name).matches())
      throw new UserActionableException(
          "Invalid resource name specified. Name must be 1 to 1024 alphanumeric characters, underscores, and dashes and must not start with a dash or underscore.");
  }

  /**
   * Serialize the internal representation of the resource to the format for command input/output.
   */
  public abstract UFResource serializeToCommand();

  /** Serialize the internal representation of the resource to the format for writing to disk. */
  public abstract PDResource serializeToDisk();

  /** Update the properties of this resource object that are common to all resource types. */
  protected void updatePropertiesAndSync(UpdateResourceParams updateParams) {
    this.name = updateParams.name == null ? name : updateParams.name;
    this.description = updateParams.description == null ? description : updateParams.description;
  }

  /** Delete an existing resource in the workspace. */
  public void delete() {
    switch (stewardshipType) {
      case REFERENCED -> deleteReferenced();
      case CONTROLLED -> deleteControlled();
      default -> throw new IllegalArgumentException("Unknown stewardship type: " + stewardshipType);
    }
  }

  /** Call WSM to delete a referenced resource. */
  protected abstract void deleteReferenced();

  /** Call WSM to delete a controlled resource. */
  protected abstract void deleteControlled();

  /** Resolve a resource to its cloud identifier. */
  public abstract String resolve();

  /**
   * Check whether a user's pet SA can access a resource.
   *
   * @return true if the user can access the referenced resource with the given credentials
   * @throws UserActionableException if the resource is CONTROLLED
   */
  public boolean checkAccess() {
    if (!stewardshipType.equals(StewardshipType.REFERENCED)) {
      throw new UserActionableException(
          "Unexpected stewardship type. Checking access is intended for REFERENCED resources only.");
    }
    // call WSM to check access to the resource
    return WorkspaceManagerService.fromContext()
        .checkAccess(Context.requireWorkspace().getUuid(), id);
  }

  /**
   * Retrieve and print temporary credentials to access a cloud resource as a JSONObject Resources
   * to override this as necessary
   */
  public Object getCredentials(CredentialsAccessScope scope, int duration) {
    throw new UserActionableException(
        "Credentials not supported for resource type: " + resourceType);
  }

  /**
   * Cast this resource to a specific type (i.e. a sub-class of this class).
   *
   * @throws UserActionableException if the resource is the wrong type
   */
  public <T extends Resource> T castToType(Resource.Type type) {
    if (!resourceType.equals(type)) {
      throw new UserActionableException("Invalid resource type: " + resourceType);
    }
    return (T) this;
  }

  public UUID getId() {
    return id;
  }

  // ====================================================
  // Property getters.

  public String getName() {
    return name;
  }

  public String getDescription() {
    return description;
  }

  public Type getResourceType() {
    return resourceType;
  }

  public StewardshipType getStewardshipType() {
    return stewardshipType;
  }

  public CloningInstructionsEnum getCloningInstructions() {
    return cloningInstructions;
  }

  public AccessScope getAccessScope() {
    return accessScope;
  }

  public ManagedBy getManagedBy() {
    return managedBy;
  }

  public String getRegion() {
    return region;
  }

  public String getPrivateUserName() {
    return privateUserName;
  }

  public ControlledResourceIamRole getPrivateUserRole() {
    return privateUserRole;
  }

  public Properties getProperties() {
    return properties;
  }

  public String getCreatedBy() {
    return createdBy;
  }

  public String getProperty(String key) {
    return properties.stream()
        .filter(p -> p.getKey().equals(key))
        .findFirst()
        .map(Property::getValue)
        .orElse(null);
  }

  /**
   * Enum for the types of workspace resources supported by the CLI. Each enum value maps to a
   * single WSM client library ({@link bio.terra.workspace.model.ResourceType}) enum value.
   *
   * <p>The CLI defines its own enum instead of using the WSM one so that we can restrict the
   * resource types supported (e.g. no Data Repo snapshots). It also gives the CLI control over what
   * the enum names are, which are exposed to users as command options.
   */
  public enum Type {
    GCS_BUCKET,
    GCS_OBJECT,
    BQ_DATASET,
    BQ_TABLE,
    AI_NOTEBOOK,
    GIT_REPO,
<<<<<<< HEAD
    S3_STORAGE_FOLDER,
    AWS_SAGEMAKER_NOTEBOOK
=======
    AWS_S3_STORAGE_FOLDER
>>>>>>> af1d381e
  }

  public enum CredentialsAccessScope {
    READ_ONLY,
    WRITE_READ
  }
}<|MERGE_RESOLUTION|>--- conflicted
+++ resolved
@@ -275,12 +275,8 @@
     BQ_TABLE,
     AI_NOTEBOOK,
     GIT_REPO,
-<<<<<<< HEAD
-    S3_STORAGE_FOLDER,
+    AWS_S3_STORAGE_FOLDER,
     AWS_SAGEMAKER_NOTEBOOK
-=======
-    AWS_S3_STORAGE_FOLDER
->>>>>>> af1d381e
   }
 
   public enum CredentialsAccessScope {
