package bio.terra.cli.utils;

import bio.terra.cli.businessobject.Context;
import bio.terra.cli.exception.UserActionableException;
<<<<<<< HEAD
import bio.terra.cli.service.FeatureFlags;
=======
import bio.terra.cli.service.FeatureService;
import bio.terra.cli.service.FeatureService.Features;
>>>>>>> 4c88dbc3
import bio.terra.workspace.model.CloudPlatform;
import java.util.Arrays;
import java.util.stream.Collectors;

public class CommandUtils {
  // Checks if current server supports cloud platform
  private static void checkServerSupport(CloudPlatform cloudPlatform)
      throws UserActionableException {
    if (!Context.getServer().getSupportedCloudPlatforms().contains(cloudPlatform)) {
      throw new UserActionableException(
          "Cloud platform "
              + cloudPlatform
              + " not supported for server "
              + Context.getServer().getName());
    }
  }

  public static void checkPlatformEnabled(CloudPlatform cloudPlatform)
      throws UserActionableException {
    if (switch (cloudPlatform) {
      case AWS -> FeatureService.fromContext().isFeatureEnabled(Features.AWS_ENABLED);
      case GCP -> FeatureService.fromContext().isFeatureEnabled(Features.GCP_ENABLED);
      default -> false;
    }) return;

    // fallback: if feature service is not enabled check server config
    checkServerSupport(cloudPlatform);
  }

  // Checks if workspace cloud platform is one of the cloud platforms
  public static void checkWorkspaceSupport(CloudPlatform... cloudPlatforms)
      throws UserActionableException {
    if (!Arrays.asList(cloudPlatforms).contains(Context.requireWorkspace().getCloudPlatform())) {
      throw new UserActionableException(
          "Workspace does not support operations on cloud platforms: "
              + Arrays.stream(cloudPlatforms)
                  .map(CloudPlatform::getValue)
                  .collect(Collectors.joining(", ")));
    }
  }

  // Checks if the dataproc is supported
  public static void checkDataprocSupport() throws UserActionableException {
    if (!FeatureFlags.isDataprocEnabled()) {
      throw new UserActionableException("Dataproc is not enabled for the current server or user.");
    }
  }
}<|MERGE_RESOLUTION|>--- conflicted
+++ resolved
@@ -2,12 +2,8 @@
 
 import bio.terra.cli.businessobject.Context;
 import bio.terra.cli.exception.UserActionableException;
-<<<<<<< HEAD
-import bio.terra.cli.service.FeatureFlags;
-=======
 import bio.terra.cli.service.FeatureService;
 import bio.terra.cli.service.FeatureService.Features;
->>>>>>> 4c88dbc3
 import bio.terra.workspace.model.CloudPlatform;
 import java.util.Arrays;
 import java.util.stream.Collectors;
@@ -51,7 +47,7 @@
 
   // Checks if the dataproc is supported
   public static void checkDataprocSupport() throws UserActionableException {
-    if (!FeatureFlags.isDataprocEnabled()) {
+    if (FeatureService.fromContext().isFeatureEnabled(Features.CLI_DATAPROC_ENABLED)) {
       throw new UserActionableException("Dataproc is not enabled for the current server or user.");
     }
   }
