package bio.terra.cli.command.app;

import bio.terra.cli.apps.DockerAppsRunner;
import bio.terra.cli.auth.AuthenticationManager;
import bio.terra.cli.context.GlobalContext;
import bio.terra.cli.context.WorkspaceContext;
import java.util.List;
import java.util.concurrent.Callable;
import picocli.CommandLine;
import picocli.CommandLine.Command;

/** This class corresponds to the third-level "terra app execute" command. */
@Command(
    name = "execute",
    description =
        "[FOR DEBUG] Execute a command in the application container for the Terra workspace, with no setup.")
public class Execute implements Callable<Integer> {

  @CommandLine.Parameters(index = "0", paramLabel = "command", description = "command to execute")
  private String cmd;

  @CommandLine.Unmatched private List<String> cmdArgs;

  @Override
  public Integer call() {
    GlobalContext globalContext = GlobalContext.readFromFile();
    WorkspaceContext workspaceContext = WorkspaceContext.readFromFile();

    new AuthenticationManager(globalContext, workspaceContext).loginTerraUser();
    String fullCommand = cmd;
    if (cmdArgs != null && cmdArgs.size() > 0) {
      final String argSeparator = " ";
      fullCommand += argSeparator + String.join(argSeparator, cmdArgs);
    }
<<<<<<< HEAD
    new DockerToolsManager(globalContext, workspaceContext).runToolCommand(fullCommand);
=======
    String cmdOutput =
        new DockerAppsRunner(globalContext, workspaceContext).runToolCommand(fullCommand);
    System.out.println(cmdOutput);
>>>>>>> b0d75f13

    System.out.println("App command successfully executed: " + fullCommand);

    return 0;
  }
}<|MERGE_RESOLUTION|>--- conflicted
+++ resolved
@@ -32,13 +32,7 @@
       final String argSeparator = " ";
       fullCommand += argSeparator + String.join(argSeparator, cmdArgs);
     }
-<<<<<<< HEAD
-    new DockerToolsManager(globalContext, workspaceContext).runToolCommand(fullCommand);
-=======
-    String cmdOutput =
-        new DockerAppsRunner(globalContext, workspaceContext).runToolCommand(fullCommand);
-    System.out.println(cmdOutput);
->>>>>>> b0d75f13
+    new DockerAppsRunner(globalContext, workspaceContext).runToolCommand(fullCommand);
 
     System.out.println("App command successfully executed: " + fullCommand);
 
