--- conflicted
+++ resolved
@@ -23,13 +23,8 @@
       Gcloud.class,
       Gsutil.class,
       Bq.class,
-<<<<<<< HEAD
       Nextflow.class,
-      Notebooks.class,
-      CommandLine.HelpCommand.class
-=======
-      Nextflow.class
->>>>>>> 721a8249
+      Notebooks.class
     },
     description = "Terra CLI")
 class Main implements Runnable {
