package bio.terra.cli.command.shared.options;

import bio.terra.cli.serialization.userfacing.input.CreateResourceParams;
import bio.terra.workspace.model.AccessScope;
import bio.terra.workspace.model.CloningInstructionsEnum;
import picocli.CommandLine;

/**
 * Command helper class that defines the relevant options for create a new controlled Terra
 * resource: {@link ResourceCreation} and --access.
 *
 * <p>This class is meant to be used as a @CommandLine.Mixin.
 */
public class ControlledResourceCreation {
  @CommandLine.Option(
      names = "--access",
      description = "Access scope for the resource: ${COMPLETION-CANDIDATES}.")
  public AccessScope access = AccessScope.SHARED_ACCESS;
  // Cloning option must have a different default for referenced resources (REFERENCE) than
  // for controlled resources (RESOURCE).
  @CommandLine.Option(
      names = "--cloning",
      description =
          "Instructions for handling when cloning the workspace: ${COMPLETION-CANDIDATES}.")
  public CloningInstructionsEnum cloning = CloningInstructionsEnum.RESOURCE;

  @CommandLine.Mixin ResourceCreation resourceCreationOption;

<<<<<<< HEAD
  @CommandLine.Mixin ResourceCreation resourceCreationOption;

=======
>>>>>>> e1dedc99
  /**
   * Helper method to return a {@link CreateResourceParams.Builder} with the controlled resource
   * metadata fields populated.
   */
  public CreateResourceParams.Builder populateMetadataFields() {
    return resourceCreationOption
        .populateMetadataFields()
        .accessScope(access)
        .cloningInstructions(cloning);
  }
}<|MERGE_RESOLUTION|>--- conflicted
+++ resolved
@@ -26,11 +26,6 @@
 
   @CommandLine.Mixin ResourceCreation resourceCreationOption;
 
-<<<<<<< HEAD
-  @CommandLine.Mixin ResourceCreation resourceCreationOption;
-
-=======
->>>>>>> e1dedc99
   /**
    * Helper method to return a {@link CreateResourceParams.Builder} with the controlled resource
    * metadata fields populated.
