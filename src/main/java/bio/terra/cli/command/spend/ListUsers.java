package bio.terra.cli.command.spend;

import bio.terra.cli.businessobject.SpendProfileUser;
import bio.terra.cli.command.shared.BaseCommand;
import bio.terra.cli.command.shared.options.Format;
import bio.terra.cli.serialization.userfacing.UFSpendProfileUser;
import bio.terra.cli.utils.UserIO;
import java.util.Comparator;
import java.util.List;
import picocli.CommandLine;
import picocli.CommandLine.Command;

/** This class corresponds to the third-level "terra spend list-users" command. */
@Command(name = "list-users", description = "List the users enabled on a spend profile.")
public class ListUsers extends BaseCommand {
<<<<<<< HEAD

  @CommandLine.Mixin bio.terra.cli.command.shared.options.SpendProfile spendProfileOption;
=======
>>>>>>> 27f5128a
  @CommandLine.Mixin Format formatOption;

  /** Print this command's output in text format. */
  private static void printText(List<UFSpendProfileUser> returnValue) {
    for (UFSpendProfileUser spendProfileUser : returnValue) {
      spendProfileUser.print();
    }
  }

  /** List all users that have access to a spend profile. */
  @Override
  protected void execute() {
    formatOption.printReturnValue(
        UserIO.sortAndMap(
            SpendProfileUser.list(spendProfileOption.spendProfile),
            Comparator.comparing(SpendProfileUser::getEmail),
            UFSpendProfileUser::new),
        ListUsers::printText);
  }
}<|MERGE_RESOLUTION|>--- conflicted
+++ resolved
@@ -13,11 +13,7 @@
 /** This class corresponds to the third-level "terra spend list-users" command. */
 @Command(name = "list-users", description = "List the users enabled on a spend profile.")
 public class ListUsers extends BaseCommand {
-<<<<<<< HEAD
-
   @CommandLine.Mixin bio.terra.cli.command.shared.options.SpendProfile spendProfileOption;
-=======
->>>>>>> 27f5128a
   @CommandLine.Mixin Format formatOption;
 
   /** Print this command's output in text format. */
