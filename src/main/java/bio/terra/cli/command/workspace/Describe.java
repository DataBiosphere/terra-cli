--- conflicted
+++ resolved
@@ -10,11 +10,7 @@
 
 /** This class corresponds to the third-level "terra workspace describe" command. */
 @Command(name = "describe", description = "Describe the workspace.", showDefaultValues = true)
-<<<<<<< HEAD
-public class Describe extends BaseCommand {
-=======
 public class Describe extends WsmBaseCommand {
->>>>>>> 93ca5150
   @CommandLine.Mixin WorkspaceOverride workspaceOption;
   @CommandLine.Mixin Format formatOption;
 
