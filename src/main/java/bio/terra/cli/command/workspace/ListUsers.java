--- conflicted
+++ resolved
@@ -13,11 +13,7 @@
 
 /** This class corresponds to the third-level "terra workspace list-users" command. */
 @Command(name = "list-users", description = "List the users of the workspace.")
-<<<<<<< HEAD
-public class ListUsers extends BaseCommand {
-=======
 public class ListUsers extends WsmBaseCommand {
->>>>>>> 93ca5150
   @CommandLine.Mixin WorkspaceOverride workspaceOption;
   @CommandLine.Mixin Format formatOption;
 
