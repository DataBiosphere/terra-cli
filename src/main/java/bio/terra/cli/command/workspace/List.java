--- conflicted
+++ resolved
@@ -21,11 +21,7 @@
     name = "list",
     description = "List all workspaces the current user can access.",
     showDefaultValues = true)
-<<<<<<< HEAD
 public class List extends WsmBaseCommand {
-=======
-public class List extends BaseCommand {
->>>>>>> 4fd729f8
   @CommandLine.Mixin Format formatOption;
 
   @CommandLine.Option(
