--- conflicted
+++ resolved
@@ -48,8 +48,6 @@
               ? " * "
               : "   ";
       OUT.println(prefix + workspace.getId());
-<<<<<<< HEAD
-=======
 
       String propertyDescription = "%16s: %s";
       String displayName = workspace.getDisplayName();
@@ -60,7 +58,6 @@
       if (!(description == null || description.isBlank())) {
         OUT.println(String.format(propertyDescription, "Description", description));
       }
->>>>>>> 2393e8e5
     }
   }
 }