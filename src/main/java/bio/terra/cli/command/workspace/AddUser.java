--- conflicted
+++ resolved
@@ -31,13 +31,8 @@
   }
 
   /** Print this command's output in text format. */
-<<<<<<< HEAD
-  private static void printText(CommandWorkspaceUser returnValue) {
+  private static void printText(UFWorkspaceUser returnValue) {
     OUT.println("User added to workspace.");
-=======
-  private static void printText(UFWorkspaceUser returnValue) {
-    OUT.println("Email + role added to workspace.");
->>>>>>> 9824617e
     returnValue.print();
   }
 }