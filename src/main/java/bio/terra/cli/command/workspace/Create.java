--- conflicted
+++ resolved
@@ -5,11 +5,8 @@
 import bio.terra.cli.command.shared.options.Format;
 import bio.terra.cli.command.shared.options.WorkspaceNameAndDescription;
 import bio.terra.cli.serialization.userfacing.UFWorkspace;
-<<<<<<< HEAD
 import bio.terra.cli.service.UserManagerService;
-=======
 import bio.terra.cli.utils.CommandUtils;
->>>>>>> 361a4ace
 import bio.terra.workspace.model.CloudPlatform;
 import java.util.Map;
 import picocli.CommandLine;
@@ -42,11 +39,9 @@
   /** Create a new workspace. */
   @Override
   protected void execute() {
-<<<<<<< HEAD
     String spendProfile = UserManagerService.fromContext().getDefaultSpendProfile(/*email=*/ null);
-=======
+
     CommandUtils.checkPlatformSupport(cloudPlatform);
->>>>>>> 361a4ace
 
     Workspace workspace =
         Workspace.create(
