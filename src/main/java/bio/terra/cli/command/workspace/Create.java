--- conflicted
+++ resolved
@@ -12,12 +12,8 @@
 
 /** This class corresponds to the third-level "terra workspace create" command. */
 @Command(name = "create", description = "Create a new workspace.")
-<<<<<<< HEAD
 public class Create extends BaseCommand {
 
-=======
-public class Create extends WsmBaseCommand {
->>>>>>> 349b0512
   @CommandLine.Mixin WorkspaceNameAndDescription workspaceNameAndDescription;
   @CommandLine.Mixin Format formatOption;
 
