--- conflicted
+++ resolved
@@ -39,13 +39,8 @@
   /** Create a new workspace. */
   @Override
   protected void execute() {
-<<<<<<< HEAD
-    String spendProfile = UserManagerService.fromContext().getDefaultSpendProfile(/*email=*/ null);
 
-    CommandUtils.checkPlatformSupport(cloudPlatform);
-=======
     CommandUtils.checkServerSupport(cloudPlatform);
->>>>>>> 8bd46867
 
     Workspace workspace =
         Workspace.create(
@@ -54,7 +49,7 @@
             workspaceNameAndDescription.name,
             workspaceNameAndDescription.description,
             workspaceProperties,
-            spendProfile);
+            UserManagerService.fromContext().getDefaultSpendProfile(/*email=*/ null));
     formatOption.printReturnValue(new UFWorkspace(workspace), this::printText);
   }
 
