--- conflicted
+++ resolved
@@ -13,16 +13,13 @@
 
 /** This class corresponds to the third-level "terra workspace create" command. */
 @Command(name = "create", description = "Create a new workspace.")
-<<<<<<< HEAD
 public class Create extends WsmBaseCommand {
-=======
-public class Create extends BaseCommand {
->>>>>>> c059102c
   @CommandLine.Mixin WorkspaceNameAndDescription workspaceNameAndDescription;
   @CommandLine.Mixin Format formatOption;
 
   @CommandLine.Option(
       names = "--properties",
+      required = false,
       split = ",",
       description =
           "Workspace properties. Example: --properties=key=value. For multiple properties, use \",\": --properties=key1=value1,key2=value2")
@@ -34,14 +31,9 @@
 
   @CommandLine.Option(
       names = "--platform",
-<<<<<<< HEAD
       description = "Set the Cloud platform: ${COMPLETION-CANDIDATES}.",
       defaultValue = "GCP",
       showDefaultValue = CommandLine.Help.Visibility.ALWAYS)
-=======
-      required = true,
-      description = "Set the Cloud platform: ${COMPLETION-CANDIDATES}.")
->>>>>>> c059102c
   private CloudPlatform cloudPlatform;
 
   /** Create a new workspace. */
