--- conflicted
+++ resolved
@@ -35,16 +35,9 @@
     envVars.put("LOCATION", location);
 
     // TODO(wchamber): Output more relevant information, like the proxy uri.
-<<<<<<< HEAD
-    new DockerToolsManager(globalContext, workspaceContext)
+    new DockerAppsRunner(globalContext, workspaceContext)
         .runToolCommand(
             command, /* workingDir =*/ null, envVars, /* bindMounts =*/ new HashMap<>());
-=======
-    String logs =
-        new DockerAppsRunner(globalContext, workspaceContext)
-            .runToolCommand(
-                command, /* workingDir =*/ null, envVars, /* bindMounts =*/ new HashMap<>());
->>>>>>> b0d75f13
 
     return 0;
   }
