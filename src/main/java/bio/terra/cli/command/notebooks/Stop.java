--- conflicted
+++ resolved
@@ -39,16 +39,9 @@
     envVars.put("INSTANCE_NAME", instanceName);
     envVars.put("LOCATION", location);
 
-<<<<<<< HEAD
-    new DockerToolsManager(globalContext, workspaceContext)
+    new DockerAppsRunner(globalContext, workspaceContext)
         .runToolCommand(
             command, /* workingDir =*/ null, envVars, /* bindMounts =*/ new HashMap<>());
-=======
-    String logs =
-        new DockerAppsRunner(globalContext, workspaceContext)
-            .runToolCommand(
-                command, /* workingDir =*/ null, envVars, /* bindMounts =*/ new HashMap<>());
->>>>>>> b0d75f13
 
     return 0;
   }
