--- conflicted
+++ resolved
@@ -15,9 +15,5 @@
     name = "add-ref",
     aliases = {"add-referenced"},
     description = "Add a new referenced resource.",
-<<<<<<< HEAD
-    subcommands = {BqDataTable.class, BqDataset.class, GcsBucket.class, GcsObject.class})
-=======
-    subcommands = {BqDataset.class, BqTable.class, GcsBucket.class})
->>>>>>> 65d525f9
+    subcommands = {BqDataset.class, BqTable.class, GcsBucket.class, GcsObject.class})
 public class AddRef {}