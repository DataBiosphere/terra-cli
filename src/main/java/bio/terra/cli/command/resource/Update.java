package bio.terra.cli.command.resource;

import bio.terra.cli.command.resource.update.BqDataset;
import bio.terra.cli.command.resource.update.BqTable;
import bio.terra.cli.command.resource.update.GcsBucket;
import bio.terra.cli.command.resource.update.GcsObject;
import picocli.CommandLine;

/**
 * This class corresponds to the third-level "terra resource update". This command is not valid by
 * itself; it is just a grouping keyword for it sub-commands.
 */
@CommandLine.Command(
    name = "update",
    description = "Update the properties of a resource.",
<<<<<<< HEAD
    subcommands = {BqDataTable.class, BqDataset.class, GcsBucket.class, GcsObject.class})
=======
    subcommands = {BqDataset.class, BqTable.class, GcsBucket.class})
>>>>>>> 65d525f9
public class Update {}<|MERGE_RESOLUTION|>--- conflicted
+++ resolved
@@ -13,9 +13,5 @@
 @CommandLine.Command(
     name = "update",
     description = "Update the properties of a resource.",
-<<<<<<< HEAD
-    subcommands = {BqDataTable.class, BqDataset.class, GcsBucket.class, GcsObject.class})
-=======
-    subcommands = {BqDataset.class, BqTable.class, GcsBucket.class})
->>>>>>> 65d525f9
+    subcommands = {BqDataset.class, BqTable.class, GcsBucket.class, GcsObject.class})
 public class Update {}