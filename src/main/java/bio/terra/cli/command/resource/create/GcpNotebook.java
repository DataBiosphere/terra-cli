package bio.terra.cli.command.resource.create;

import bio.terra.cli.businessobject.Context;
import bio.terra.cli.command.shared.BaseCommand;
import bio.terra.cli.command.shared.options.Format;
import bio.terra.cli.command.shared.options.ResourceCreation;
import bio.terra.cli.command.shared.options.WorkspaceOverride;
import bio.terra.cli.serialization.userfacing.input.CreateGcpNotebookParams;
import bio.terra.cli.serialization.userfacing.input.CreateResourceParams;
import bio.terra.cli.serialization.userfacing.resource.UFGcpNotebook;
import bio.terra.workspace.model.AccessScope;
import bio.terra.workspace.model.StewardshipType;
import com.google.common.collect.ImmutableMap;
import java.util.Map;
import java.util.UUID;
import picocli.CommandLine;

/** This class corresponds to the fourth-level "terra resource create gcp-notebook" command. */
@CommandLine.Command(
    name = "gcp-notebook",
    description =
        "Add a controlled GCP notebook instance resource.\n"
            + "For a detailed explanation of some parameters, see https://cloud.google.com/vertex-ai/docs/workbench/reference/rest/v1/projects.locations.instances#Instance.",
    showDefaultValues = true,
    sortOptions = false)
public class GcpNotebook extends BaseCommand {

  private static final String DEFAULT_VM_IMAGE_PROJECT = "deeplearning-platform-release";
  private static final String DEFAULT_VM_IMAGE_FAMILY = "r-latest-cpu-experimental";

  // Use CreateResource instead of createControlledResource because only private notebooks are
  // supported and we don't want to provide options that are not useful.
  @CommandLine.Mixin ResourceCreation resourceCreationOptions;

  @CommandLine.Option(
      names = "--instance-id",
      description =
          "The unique name to give to the notebook instance. Cannot be changed later. "
              + "The instance name must be 1 to 63 characters long and contain only lowercase "
              + "letters, numeric characters, and dashes. The first character must be a lowercase "
              + "letter and the last character cannot be a dash. If not specified, an "
              + "auto-generated name based on your email address and time will be used.")
  private String instanceId;

  @CommandLine.Option(
      names = "--location",
      defaultValue = "us-central1-a",
      description =
          "The Google Cloud location of the instance (https://cloud.google.com/vertex-ai/docs/general/locations#user-managed-notebooks-locations).")
  private String location;

  @CommandLine.Option(
      names = "--machine-type",
      defaultValue = "n1-standard-4",
      description = "The Compute Engine machine type of this instance.")
  private String machineType;

  @CommandLine.Option(
      names = "--post-startup-script",
      defaultValue =
          "https://raw.githubusercontent.com/DataBiosphere/terra-cli/main/notebooks/post-startup.sh",
      description =
          "Path to a Bash script that automatically runs after a notebook instance fully boots up. "
              + "The path must be a URL or Cloud Storage path, e.g. 'gs://path-to-file/file-name'.")
  private String postStartupScript;

  @CommandLine.Option(
      names = "-M, --metadata",
      description =
          "Custom metadata to apply to this instance.\n"
<<<<<<< HEAD
              + "By default set Terra CLI server terra-cli-server=[CLI_SERVER_ID]\n"
=======
              + "specify multiple metadata in the format of --metadata=key1=value1 --Mkey2=value2.\n"
              + "By default sets some jupyterlab extensions "
              + "(installed-extensions=jupyterlab_bigquery-latest.tar.gz,jupyterlab_gcsfilebrowser-latest.tar.gz,jupyterlab_gcpscheduler-latest.tar.gz) "
>>>>>>> 9fb864c2
              + "and the Terra workspace id (terra-workspace-id=[WORKSPACE_ID]).")
  private Map<String, String> metadata;

  @CommandLine.ArgGroup(exclusive = true, multiplicity = "0..1")
  GcpNotebook.VmOrContainerImage vmOrContainerImage;

  static class VmOrContainerImage {
    @CommandLine.ArgGroup(
        exclusive = false,
        multiplicity = "1",
        heading =
            "Definition of a custom Compute Engine virtual machine image for starting a "
                + "notebook instance with the environment installed directly on the VM.\n"
                + "If neither this nor --container-* are specified, default to \n"
                + "'--vm-image-project="
                + DEFAULT_VM_IMAGE_PROJECT
                + " --vm-image-family="
                + DEFAULT_VM_IMAGE_FAMILY
                + "'.%n")
    VmImage vm;

    @CommandLine.ArgGroup(
        exclusive = false,
        multiplicity = "1",
        heading =
            "Definition of a container image for starting a notebook instance with the environment "
                + "installed in a container.%n")
    ContainerImage container;
  }

  static class VmImage {
    @CommandLine.Option(
        names = "--vm-image-project",
        required = true,
        description = "The ID of the Google Cloud project that this VM image belongs to.")
    private String project;

    @CommandLine.ArgGroup(exclusive = true, multiplicity = "1")
    ImageConfig imageConfig;

    static class ImageConfig {
      @CommandLine.Option(
          names = "--vm-image-family",
          description =
              "Use this VM image family to find the image; the newest image in this family will be "
                  + "used.")
      private String family;

      @CommandLine.Option(
          names = "--vm-image-name",
          description = "Use this VM image name to find the image.")
      private String name;
    }
  }

  static class ContainerImage {
    @CommandLine.Option(
        names = "--container-repository",
        required = true,
        description =
            "The path to the container image repository. For example: "
                + "'gcr.io/{project_id}/{imageName}'.")
    private String repository;

    @CommandLine.Option(
        names = "--container-tag",
        description =
            "The tag of the container image. If not specified, this defaults to the latest tag.")
    private String tag;
  }

  // TODO(PF-767): Consider how to improve usability & validation of these parameters.
  @CommandLine.ArgGroup(
      exclusive = false,
      multiplicity = "0..1",
      heading = "The hardware accelerator used on this instance.%n")
  GcpNotebook.AcceleratorConfig acceleratorConfig;

  static class AcceleratorConfig {
    @CommandLine.Option(names = "--accelerator-type", description = "Type of this accelerator.")
    private String type;

    @CommandLine.Option(
        names = "--accelerator-core-count",
        description = "Count of cores of this accelerator.")
    private Long coreCount;
  }

  @CommandLine.ArgGroup(
      exclusive = false,
      multiplicity = "0..1",
      heading = "GPU driver configurations.%n")
  GcpNotebook.GpuDriverConfiguration gpuDriverConfiguration;

  static class GpuDriverConfiguration {
    @CommandLine.Option(
        names = "--install-gpu-driver",
        description =
            "If true, the end user authorizes Google Cloud to install a GPU driver on this instance.")
    private Boolean installGpuDriver;

    @CommandLine.Option(
        names = "--custom-gpu-driver-path",
        description = "Specify a custom Cloud Storage path where the GPU driver is stored.")
    private String customGpuDriverPath;
  }

  @CommandLine.ArgGroup(
      exclusive = false,
      multiplicity = "0..1",
      heading = "Boot disk configurations.%n")
  GcpNotebook.BootDiskConfiguration bootDiskConfiguration;

  static class BootDiskConfiguration {
    @CommandLine.Option(
        names = "--boot-disk-size",
        description = "The size of the disk in GB attached to this instance.")
    Long sizeGb;

    @CommandLine.Option(
        names = "--boot-disk-type",
        description =
            "The type of disk attached to this instance, defaults to the standard persistent disk.")
    String type;
  }

  @CommandLine.ArgGroup(
      exclusive = false,
      multiplicity = "0..1",
      heading = "Data disk configurations.%n")
  GcpNotebook.DataDiskConfiguration dataDiskConfiguration;

  static class DataDiskConfiguration {
    @CommandLine.Option(
        names = "--data-disk-size",
        description = "The size of the disk in GB attached to this instance.")
    Long sizeGb;

    @CommandLine.Option(
        names = "--data-disk-type",
        description =
            "The type of disk attached to this instance, defaults to the standard persistent disk.")
    String type;
  }

  @CommandLine.Mixin WorkspaceOverride workspaceOption;
  @CommandLine.Mixin Format formatOption;

  /** Add a controlled GCP Notebook instance to the workspace. */
  @Override
  protected void execute() {
    workspaceOption.overrideIfSpecified();
    // build the resource object to create. force the resource to be private
    CreateResourceParams.Builder createResourceParams =
        resourceCreationOptions
            .populateMetadataFields()
            .stewardshipType(StewardshipType.CONTROLLED)
            .accessScope(AccessScope.PRIVATE_ACCESS);
    Map<String, String> metadatas = defaultMetadata(Context.requireWorkspace().getId());
    if (metadata != null) {
      metadatas.putAll(metadata);
    }
    CreateGcpNotebookParams.Builder createParams =
        new CreateGcpNotebookParams.Builder()
            .resourceFields(createResourceParams.build())
            .instanceId(instanceId)
            .location(location)
            .machineType(machineType)
            .postStartupScript(postStartupScript)
            .metadata(metadatas);

    if (acceleratorConfig != null) {
      createParams
          .acceleratorType(acceleratorConfig.type)
          .acceleratorCoreCount(acceleratorConfig.coreCount);
    }
    if (gpuDriverConfiguration != null) {
      createParams
          .installGpuDriver(gpuDriverConfiguration.installGpuDriver)
          .customGpuDriverPath(gpuDriverConfiguration.customGpuDriverPath);
    }
    if (bootDiskConfiguration != null) {
      createParams
          .bootDiskType(bootDiskConfiguration.type)
          .bootDiskSizeGb(bootDiskConfiguration.sizeGb);
    }
    if (dataDiskConfiguration != null) {
      createParams
          .dataDiskType(dataDiskConfiguration.type)
          .dataDiskSizeGb(dataDiskConfiguration.sizeGb);
    }
    if (vmOrContainerImage == null) {
      createParams.vmImageProject(DEFAULT_VM_IMAGE_PROJECT).vmImageFamily(DEFAULT_VM_IMAGE_FAMILY);
    } else if (vmOrContainerImage.container != null) {
      createParams
          .containerRepository(vmOrContainerImage.container.repository)
          .containerTag(vmOrContainerImage.container.tag);
    } else {
      createParams
          .vmImageProject(vmOrContainerImage.vm.project)
          .vmImageFamily(vmOrContainerImage.vm.imageConfig.family)
          .vmImageName(vmOrContainerImage.vm.imageConfig.name);
    }

    bio.terra.cli.businessobject.resource.GcpNotebook createdResource =
        bio.terra.cli.businessobject.resource.GcpNotebook.createControlled(createParams.build());
    formatOption.printReturnValue(new UFGcpNotebook(createdResource), GcpNotebook::printText);
  }

  /** Create the metadata to put on the GCP Notebook instance. */
  private Map<String, String> defaultMetadata(UUID workspaceID) {
    return ImmutableMap.<String, String>builder()
        // Set additional Terra context as metadata on the VM instance.
        .put("terra-workspace-id", workspaceID.toString())
        .put("terra-cli-server", Context.getServer().getName())
        .build();
  }

  /** Print this command's output in text format. */
  private static void printText(UFGcpNotebook returnValue) {
    OUT.println("Successfully added controlled GCP Notebook instance.");
    returnValue.print();
  }
}<|MERGE_RESOLUTION|>--- conflicted
+++ resolved
@@ -68,13 +68,8 @@
       names = "-M, --metadata",
       description =
           "Custom metadata to apply to this instance.\n"
-<<<<<<< HEAD
+              + "specify multiple metadata in the format of --metadata=key1=value1 --Mkey2=value2.\n"
               + "By default set Terra CLI server terra-cli-server=[CLI_SERVER_ID]\n"
-=======
-              + "specify multiple metadata in the format of --metadata=key1=value1 --Mkey2=value2.\n"
-              + "By default sets some jupyterlab extensions "
-              + "(installed-extensions=jupyterlab_bigquery-latest.tar.gz,jupyterlab_gcsfilebrowser-latest.tar.gz,jupyterlab_gcpscheduler-latest.tar.gz) "
->>>>>>> 9fb864c2
               + "and the Terra workspace id (terra-workspace-id=[WORKSPACE_ID]).")
   private Map<String, String> metadata;
 
