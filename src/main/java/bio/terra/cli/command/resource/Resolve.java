--- conflicted
+++ resolved
@@ -46,28 +46,6 @@
     workspaceOption.overrideIfSpecified();
     Resource resource = Context.requireWorkspace().getResource(resourceNameOption.name);
 
-<<<<<<< HEAD
-    String cloudId;
-    switch (resource.getResourceType()) {
-      case GCS_BUCKET:
-        cloudId = ((GcsBucket) resource).resolve(!excludeBucketPrefix);
-        break;
-      case GCS_OBJECT:
-        cloudId = ((GcsObject) resource).resolve(!excludeBucketPrefix);
-        break;
-      case BQ_DATASET:
-        cloudId = ((BqDataset) resource).resolve(bqPathFormat);
-        break;
-      case BQ_TABLE:
-        cloudId = ((BqTable) resource).resolve(bqPathFormat);
-        break;
-      case AWS_BUCKET:
-        cloudId = ((AwsBucket) resource).resolve(!excludeBucketPrefix);
-        break;
-      default:
-        cloudId = resource.resolve();
-    }
-=======
     String cloudId =
         switch (resource.getResourceType()) {
           case GCS_BUCKET -> ((GcsBucket) resource).resolve(!excludeBucketPrefix);
@@ -77,7 +55,6 @@
           case AWS_BUCKET -> ((AwsBucket) resource).resolve(!excludeBucketPrefix);
           default -> resource.resolve();
         };
->>>>>>> efee67b0
     JSONObject object = new JSONObject();
     object.put(resource.getName(), cloudId);
     formatOption.printReturnValue(object, this::printText, this::printJson);
