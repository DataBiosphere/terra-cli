--- conflicted
+++ resolved
@@ -18,11 +18,7 @@
 
 /** This class corresponds to the third-level "terra resource resolve" command. */
 @Command(name = "resolve", description = "Resolve a resource to its cloud id or path.")
-<<<<<<< HEAD
 public class Resolve extends WsmBaseCommand {
-=======
-public class Resolve extends BaseCommand {
->>>>>>> c059102c
   @CommandLine.Mixin ResourceName resourceNameOption;
 
   @CommandLine.Option(
