--- conflicted
+++ resolved
@@ -17,11 +17,7 @@
 
 /** This class corresponds to the third-level "terra resource resolve" command. */
 @Command(name = "resolve", description = "Resolve a resource to its cloud id or path.")
-<<<<<<< HEAD
-public class Resolve extends BaseCommand {
-=======
 public class Resolve extends WsmBaseCommand {
->>>>>>> 93ca5150
   @CommandLine.Mixin ResourceName resourceNameOption;
 
   @CommandLine.Option(
