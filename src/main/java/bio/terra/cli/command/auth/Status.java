--- conflicted
+++ resolved
@@ -23,15 +23,9 @@
   protected void execute() {
     // check if current user is defined
     Optional<User> currentUserOpt = Context.getUser();
-<<<<<<< HEAD
     CommandAuthStatus authStatusReturnValue;
-    if (!currentUserOpt.isPresent()) {
+    if (currentUserOpt.isEmpty()) {
       authStatusReturnValue = CommandAuthStatus.createWhenCurrentUserIsUndefined();
-=======
-    AuthStatusReturnValue authStatusReturnValue;
-    if (currentUserOpt.isEmpty()) {
-      authStatusReturnValue = AuthStatusReturnValue.createWhenCurrentUserIsUndefined();
->>>>>>> 396b1641
     } else {
       User currentUser = currentUserOpt.get();
       authStatusReturnValue =
