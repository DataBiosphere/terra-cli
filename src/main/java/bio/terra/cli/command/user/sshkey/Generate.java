--- conflicted
+++ resolved
@@ -5,6 +5,7 @@
 import bio.terra.cli.command.shared.options.Format;
 import bio.terra.cli.serialization.userfacing.UFSshKeyPair;
 import bio.terra.cli.service.ExternalCredentialsManagerService;
+import bio.terra.externalcreds.model.SshKeyPair;
 import bio.terra.externalcreds.model.SshKeyPair;
 import bio.terra.externalcreds.model.SshKeyPairType;
 import picocli.CommandLine;
@@ -30,14 +31,9 @@
             + "https://docs.github.com/en/authentication/connecting-to-github-with-ssh/adding-a-new-ssh-key-to-your-github-account "
             + "Are you sure you want to proceed (y/N)?",
         "Generating new SSH key is aborted");
-<<<<<<< HEAD
     SshKeyPair sshKeyPair =
-        ExternalCredentialsManagerService.fromContext().generateSshKeyPair(SshKeyPairType.GITHUB);
-=======
-    var sshKeyPair =
         ExternalCredentialsManagerService.fromContext()
             .generateSshKeyPair(SshKeyPairType.GITHUB, /*includePrivateKey=*/ saveToFile);
->>>>>>> 9cd9f438
     if (saveToFile) {
       Add.saveKeyFileAndSshAdd(sshKeyPair);
     } else {
