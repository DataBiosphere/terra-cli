--- conflicted
+++ resolved
@@ -25,11 +25,7 @@
   @Override
   protected void execute() {
     ExternalCredentialsManagerService ecmService = ExternalCredentialsManagerService.fromContext();
-<<<<<<< HEAD
-    SshKeyPair sshKeyPair = ecmService.getSshKeyPair(SshKeyPairType.GITHUB);
-=======
-    var sshKeyPair = ecmService.getSshKeyPair(SshKeyPairType.GITHUB, /*includePrivateKey=*/ true);
->>>>>>> 9cd9f438
+    SshKeyPair sshKeyPair = ecmService.getSshKeyPair(SshKeyPairType.GITHUB, /*includePrivateKey=*/ true);
     saveKeyFileAndSshAdd(sshKeyPair);
     formatOption.printReturnValue(UFSshKeyPair.createUFSshKey(sshKeyPair), UFSshKeyPair::print);
   }
