--- conflicted
+++ resolved
@@ -11,12 +11,8 @@
 /** This class corresponds to the third-level "terra user invite" command. */
 @Command(name = "invite", description = "Invite a new user.")
 public class Invite extends BaseCommand {
-<<<<<<< HEAD
-
   @CommandLine.Mixin bio.terra.cli.command.shared.options.SpendProfile spendProfileOption;
 
-=======
->>>>>>> 27f5128a
   @CommandLine.Option(names = "--email", required = true, description = "User email.")
   private String email;
 
