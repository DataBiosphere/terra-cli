package bio.terra.cli.command;

import bio.terra.cli.businessobject.Context;
import bio.terra.cli.command.shared.BaseCommand;
import bio.terra.cli.command.shared.options.Format;
<<<<<<< HEAD
import bio.terra.cli.serialization.command.CommandStatus;
=======
import bio.terra.cli.serialization.userfacing.UFServer;
import bio.terra.cli.serialization.userfacing.UFWorkspace;
import com.google.common.annotations.VisibleForTesting;
import edu.umd.cs.findbugs.annotations.SuppressFBWarnings;
>>>>>>> 9824617e
import picocli.CommandLine;
import picocli.CommandLine.Command;

/** This class corresponds to the second-level "terra status" command. */
@Command(name = "status", description = "Print details about the current workspace and server.")
public class Status extends BaseCommand {

  @CommandLine.Mixin Format formatOption;

  /** Build the return value from the global and workspace context. */
  @Override
  protected void execute() {
    CommandStatus statusReturnValue =
        new CommandStatus(Context.getServer(), Context.getWorkspace().orElse(null));
    formatOption.printReturnValue(statusReturnValue, this::printText);
  }

<<<<<<< HEAD
=======
  @SuppressFBWarnings(
      value = {"URF_UNREAD_PUBLIC_OR_PROTECTED_FIELD"},
      justification = "This POJO class is used for easy serialization to JSON using Jackson.")
  /** POJO class for printing out this command's output. */
  @VisibleForTesting
  public static class StatusReturnValue {
    // global server context = service uris, environment name
    public final UFServer server;

    // global workspace context
    public final UFWorkspace workspace;

    public StatusReturnValue(Server server, Workspace workspace) {
      this.server = new UFServer(server);
      this.workspace = workspace != null ? new UFWorkspace(workspace) : null;
    }
  }

>>>>>>> 9824617e
  /** Print this command's output in text format. */
  private void printText(CommandStatus returnValue) {
    // check if current workspace is defined
    if (returnValue.workspace == null) {
      OUT.println("There is no current Terra workspace defined.");
    } else {
      returnValue.workspace.print();
    }

    OUT.println();
    OUT.println("Terra server: " + returnValue.server.name);

    if (returnValue.workspace != null
        && !returnValue.server.name.equals(returnValue.workspace.serverName)) {
      OUT.println(
          "WARNING: The current workspace exists on a different server ("
              + returnValue.workspace.serverName
              + ") than the current one ("
              + returnValue.server.name
              + ").");
    }
  }

  /** This command never requires login. */
  @Override
  protected boolean requiresLogin() {
    return false;
  }
}<|MERGE_RESOLUTION|>--- conflicted
+++ resolved
@@ -3,14 +3,7 @@
 import bio.terra.cli.businessobject.Context;
 import bio.terra.cli.command.shared.BaseCommand;
 import bio.terra.cli.command.shared.options.Format;
-<<<<<<< HEAD
-import bio.terra.cli.serialization.command.CommandStatus;
-=======
-import bio.terra.cli.serialization.userfacing.UFServer;
-import bio.terra.cli.serialization.userfacing.UFWorkspace;
-import com.google.common.annotations.VisibleForTesting;
-import edu.umd.cs.findbugs.annotations.SuppressFBWarnings;
->>>>>>> 9824617e
+import bio.terra.cli.serialization.userfacing.UFStatus;
 import picocli.CommandLine;
 import picocli.CommandLine.Command;
 
@@ -23,34 +16,13 @@
   /** Build the return value from the global and workspace context. */
   @Override
   protected void execute() {
-    CommandStatus statusReturnValue =
-        new CommandStatus(Context.getServer(), Context.getWorkspace().orElse(null));
+    UFStatus statusReturnValue =
+        new UFStatus(Context.getServer(), Context.getWorkspace().orElse(null));
     formatOption.printReturnValue(statusReturnValue, this::printText);
   }
 
-<<<<<<< HEAD
-=======
-  @SuppressFBWarnings(
-      value = {"URF_UNREAD_PUBLIC_OR_PROTECTED_FIELD"},
-      justification = "This POJO class is used for easy serialization to JSON using Jackson.")
-  /** POJO class for printing out this command's output. */
-  @VisibleForTesting
-  public static class StatusReturnValue {
-    // global server context = service uris, environment name
-    public final UFServer server;
-
-    // global workspace context
-    public final UFWorkspace workspace;
-
-    public StatusReturnValue(Server server, Workspace workspace) {
-      this.server = new UFServer(server);
-      this.workspace = workspace != null ? new UFWorkspace(workspace) : null;
-    }
-  }
-
->>>>>>> 9824617e
   /** Print this command's output in text format. */
-  private void printText(CommandStatus returnValue) {
+  private void printText(UFStatus returnValue) {
     // check if current workspace is defined
     if (returnValue.workspace == null) {
       OUT.println("There is no current Terra workspace defined.");
