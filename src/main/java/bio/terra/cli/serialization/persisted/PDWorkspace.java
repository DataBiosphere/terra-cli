--- conflicted
+++ resolved
@@ -18,58 +18,27 @@
   public final UUID uuid;
   public final String userFacingId;
   public final String googleProjectId;
-<<<<<<< HEAD
   public final String awsAccountNumber;
   public final String landingZoneId;
-  public final Map<String, String> properties;
-  public final String serverName;
-  public final String userEmail;
-  public final List<PDResource> resources;
-  public final OffsetDateTime createdDate;
-  public final OffsetDateTime lastUpdatedDate;
-=======
   public final CloudPlatform cloudPlatform;
->>>>>>> e00f870a
 
   /** Serialize an instance of the internal class to the disk format. */
   public PDWorkspace(Workspace internalObj) {
     this.uuid = internalObj.getUuid();
     this.userFacingId = internalObj.getUserFacingId();
     this.googleProjectId = internalObj.getGoogleProjectId().orElse(null);
-    this.cloudPlatform = internalObj.getCloudPlatform();
-<<<<<<< HEAD
-    this.googleProjectId = internalObj.getGoogleProjectId();
     this.awsAccountNumber = internalObj.getAwsAccountNumber();
     this.landingZoneId = internalObj.getLandingZoneId();
-    this.properties = internalObj.getProperties();
-    this.serverName = internalObj.getServerName();
-    this.userEmail = internalObj.getUserEmail();
-    this.resources =
-        internalObj.getResources().stream()
-            .map(Resource::serializeToDisk)
-            .collect(Collectors.toList());
-    this.createdDate = internalObj.getCreatedDate();
-    this.lastUpdatedDate = internalObj.getLastUpdatedDate();
-=======
->>>>>>> e00f870a
+    this.cloudPlatform = internalObj.getCloudPlatform();
   }
 
   private PDWorkspace(PDWorkspace.Builder builder) {
     this.uuid = builder.uuid;
     this.userFacingId = builder.userFacingId;
     this.googleProjectId = builder.googleProjectId;
-<<<<<<< HEAD
     this.awsAccountNumber = builder.awsAccountNumber;
     this.landingZoneId = builder.landingZoneId;
-    this.properties = builder.properties;
-    this.serverName = builder.serverName;
-    this.userEmail = builder.userEmail;
-    this.resources = builder.resources;
-    this.createdDate = builder.createdDate;
-    this.lastUpdatedDate = builder.lastUpdatedDate;
-=======
     this.cloudPlatform = builder.cloudPlatform;
->>>>>>> e00f870a
   }
 
   @JsonPOJOBuilder(buildMethodName = "build", withPrefix = "")
@@ -77,18 +46,9 @@
     private UUID uuid;
     private String userFacingId;
     private String googleProjectId;
-<<<<<<< HEAD
     private String awsAccountNumber;
     private String landingZoneId;
-    private Map<String, String> properties;
-    private String serverName;
-    private String userEmail;
-    private List<PDResource> resources;
-    private OffsetDateTime createdDate;
-    private OffsetDateTime lastUpdatedDate;
-=======
     private CloudPlatform cloudPlatform;
->>>>>>> e00f870a
 
     /** Default constructor for Jackson. */
     public Builder() {}
@@ -108,7 +68,6 @@
       return this;
     }
 
-<<<<<<< HEAD
     public Builder awsAccountNumber(String awsAccountNumber) {
       this.awsAccountNumber = awsAccountNumber;
       return this;
@@ -119,37 +78,8 @@
       return this;
     }
 
-    public Builder properties(Map<String, String> properties) {
-      this.properties = properties;
-      return this;
-    }
-
-    public Builder serverName(String serverName) {
-      this.serverName = serverName;
-      return this;
-    }
-
-    public Builder userEmail(String userEmail) {
-      this.userEmail = userEmail;
-      return this;
-    }
-
-    public Builder resources(List<PDResource> resources) {
-      this.resources = resources;
-      return this;
-    }
-
-    public Builder createdDate(OffsetDateTime createdDate) {
-      this.createdDate = createdDate;
-      return this;
-    }
-
-    public Builder lastUpdatedDate(OffsetDateTime lastUpdatedDate) {
-      this.lastUpdatedDate = lastUpdatedDate;
-=======
     public Builder cloudPlatform(CloudPlatform cloudPlatform) {
       this.cloudPlatform = cloudPlatform;
->>>>>>> e00f870a
       return this;
     }
 
