package bio.terra.cli.serialization.userfacing.input;

import bio.terra.workspace.model.CloningInstructionsEnum;
import com.fasterxml.jackson.annotation.JsonTypeInfo;
import com.fasterxml.jackson.databind.annotation.JsonDeserialize;
import com.fasterxml.jackson.databind.annotation.JsonPOJOBuilder;
import javax.annotation.Nullable;

/**
 * Parameters for updating a BigQuery table workspace referenced resource. This class is not
 * currently user-facing, but could be exposed as a command input format in the future.
 */
@JsonTypeInfo(use = JsonTypeInfo.Id.CLASS, include = JsonTypeInfo.As.PROPERTY, property = "@class")
@JsonDeserialize(builder = UpdateResourceParams.Builder.class)
public class UpdateReferencedBqTableParams {

  public final UpdateResourceParams resourceParams;
  /**
   * New datasetId to be updated to.
   *
   * <p>When {@code datasetId} is null, do not update the tableId. Instead, use the datasetId from
   * the {@code originalResource}.
   */
  public final @Nullable String datasetId;
  /**
   * New projectId to be updated to.
   *
   * <p>When {@code projectId} is null, do not update the tableId. Instead, use the projectId from
   * the {@code originalResource}.
   */
  public final @Nullable String projectId;
  /**
   * New tableId to be updated to.
   *
   * <p>When {@code tableId} is null, do not update the tableId. Instead, use the tableId from the
   * {@code originalResource}.
   */
  public final @Nullable String tableId;

  public final @Nullable CloningInstructionsEnum cloningInstructions;

  protected UpdateReferencedBqTableParams(UpdateReferencedBqTableParams.Builder builder) {
    this.resourceParams = builder.resourceParams;
    this.datasetId = builder.datasetId;
    this.projectId = builder.projectId;
    this.tableId = builder.tableId;
    this.cloningInstructions = builder.cloningInstructions;
  }

  /** Whether to update the target that the referenced resource is pointing to. */
  public boolean hasNewReferenceTargetFields() {
    return projectId != null || datasetId != null || tableId != null;
  }

  @JsonPOJOBuilder(buildMethodName = "build", withPrefix = "")
  public static class Builder {
<<<<<<< HEAD
    private UpdateResourceParams resourceParams;
=======
    public UpdateResourceParams resourceParams;
>>>>>>> 963f60e5
    private @Nullable String datasetId;
    private @Nullable String projectId;
    private @Nullable String tableId;
    private @Nullable CloningInstructionsEnum cloningInstructions;

    /** Default constructor for Jackson. */
    public Builder() {}

    public UpdateReferencedBqTableParams.Builder resourceParams(
        UpdateResourceParams resourceParams) {
      this.resourceParams = resourceParams;
      return this;
    }

    public UpdateReferencedBqTableParams.Builder tableId(@Nullable String tableId) {
      this.tableId = tableId;
      return this;
    }

    public UpdateReferencedBqTableParams.Builder datasetId(@Nullable String datasetId) {
      this.datasetId = datasetId;
      return this;
    }

    public UpdateReferencedBqTableParams.Builder projectId(@Nullable String projectId) {
      this.projectId = projectId;
      return this;
    }

    public UpdateReferencedBqTableParams.Builder cloningInstructions(
        @Nullable CloningInstructionsEnum cloningInstructions) {
      this.cloningInstructions = cloningInstructions;
      return this;
    }

    /** Call the private constructor. */
    public UpdateReferencedBqTableParams build() {
      return new UpdateReferencedBqTableParams(this);
    }
  }
}<|MERGE_RESOLUTION|>--- conflicted
+++ resolved
@@ -54,11 +54,7 @@
 
   @JsonPOJOBuilder(buildMethodName = "build", withPrefix = "")
   public static class Builder {
-<<<<<<< HEAD
-    private UpdateResourceParams resourceParams;
-=======
     public UpdateResourceParams resourceParams;
->>>>>>> 963f60e5
     private @Nullable String datasetId;
     private @Nullable String projectId;
     private @Nullable String tableId;
