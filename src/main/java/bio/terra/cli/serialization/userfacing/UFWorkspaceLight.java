--- conflicted
+++ resolved
@@ -28,7 +28,6 @@
   public String userEmail;
   public OffsetDateTime createdDate;
   public OffsetDateTime lastUpdatedDate;
-  public String spendProfile;
 
   /**
    * It's expected that the workspace passed into this constructor does not have its resources
@@ -40,15 +39,6 @@
     this.id = internalObj.getUserFacingId();
     this.googleProjectId = internalObj.getGoogleProjectId().orElse(null);
     this.cloudPlatform = internalObj.getCloudPlatform();
-<<<<<<< HEAD
-    this.googleProjectId = internalObj.getGoogleProjectId();
-    this.properties = internalObj.getProperties();
-    this.serverName = internalObj.getServerName();
-    this.userEmail = internalObj.getUserEmail();
-    this.createdDate = internalObj.getCreatedDate();
-    this.lastUpdatedDate = internalObj.getLastUpdatedDate();
-    this.spendProfile = internalObj.getSpendProfile();
-=======
 
     WorkspaceDescription workspaceDescription = internalObj.getWorkspaceDescription();
     this.name = workspaceDescription.getDisplayName();
@@ -82,7 +72,6 @@
     } else if (workspaceDescription.getAzureContext() != null) {
       this.cloudPlatform = CloudPlatform.AZURE;
     }
->>>>>>> 8bd46867
   }
 
   /** Constructor for Jackson deserialization during testing. */
@@ -97,7 +86,6 @@
     this.userEmail = builder.userEmail;
     this.createdDate = builder.createdDate;
     this.lastUpdatedDate = builder.lastUpdatedDate;
-    this.spendProfile = builder.spendProfile;
   }
 
   /** Default constructor for subclass Builder constructor */
@@ -112,7 +100,6 @@
     this.userEmail = null;
     this.createdDate = null;
     this.lastUpdatedDate = null;
-    this.spendProfile = null;
   }
 
   /** Print out a workspace object in text format. */
@@ -152,7 +139,6 @@
     private String userEmail;
     private OffsetDateTime createdDate;
     private OffsetDateTime lastUpdatedDate;
-    private String spendProfile;
 
     /** Default constructor for Jackson. */
     public Builder() {}
@@ -204,11 +190,6 @@
 
     public UFWorkspaceLight.Builder lastUpdatedDate(OffsetDateTime lastUpdatedDate) {
       this.lastUpdatedDate = lastUpdatedDate;
-      return this;
-    }
-
-    public UFWorkspaceLight.Builder spendProfile(String spendProfile) {
-      this.spendProfile = spendProfile;
       return this;
     }
 
