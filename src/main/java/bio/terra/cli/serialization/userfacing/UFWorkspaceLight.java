--- conflicted
+++ resolved
@@ -71,7 +71,6 @@
     this.lastUpdatedDate = workspaceDescription.getLastUpdatedDate();
 
     if (workspaceDescription.getGcpContext() != null) {
-<<<<<<< HEAD
       this.cloudPlatform = CloudPlatform.GCP;
       this.googleProjectId = workspaceDescription.getGcpContext().getProjectId();
     } else if (workspaceDescription.getAzureContext() != null) {
@@ -80,12 +79,6 @@
       this.cloudPlatform = CloudPlatform.AWS;
       this.awsAccountNumber = workspaceDescription.getAwsContext().getAccountNumber();
       this.landingZoneId = workspaceDescription.getAwsContext().getLandingZoneId();
-=======
-      this.googleProjectId = workspaceDescription.getGcpContext().getProjectId();
-      this.cloudPlatform = CloudPlatform.GCP;
-    } else if (workspaceDescription.getAzureContext() != null) {
-      this.cloudPlatform = CloudPlatform.AZURE;
->>>>>>> aff4ee0e
     }
   }
 
@@ -129,10 +122,6 @@
     OUT.println("ID:                " + id);
     OUT.println("Name:              " + name);
     OUT.println("Description:       " + description);
-<<<<<<< HEAD
-
-=======
->>>>>>> aff4ee0e
     OUT.println("Cloud Platform:    " + cloudPlatform);
     if (cloudPlatform == CloudPlatform.GCP) {
       OUT.println("Google project:    " + googleProjectId);
