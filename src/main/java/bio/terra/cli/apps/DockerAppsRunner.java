--- conflicted
+++ resolved
@@ -204,17 +204,9 @@
     // the terra_init script relies on environment variables to pass in global and workspace
     // context information
     Map<String, String> terraInitEnvVars = new HashMap<>();
-<<<<<<< HEAD
     terraInitEnvVars.put("GOOGLE_APPLICATION_CREDENTIALS", keyFileOnContainer.toString());
-    terraInitEnvVars.put("TERRA_GOOGLE_PROJECT_ID", workspaceContext.getGoogleProject());
-=======
-    terraInitEnvVars.put(
-        "GOOGLE_APPLICATION_CREDENTIALS",
-        PET_KEYS_MOUNT_POINT
-            + "/"
-            + GlobalContext.getPetSaKeyFilename(workspaceContext.getWorkspaceId()));
     terraInitEnvVars.put("GOOGLE_CLOUD_PROJECT", workspaceContext.getGoogleProject());
->>>>>>> d1a7425f
+
     for (Map.Entry<String, String> terraInitEnvVar : terraInitEnvVars.entrySet()) {
       if (envVars.get(terraInitEnvVar.getKey()) != null) {
         throw new RuntimeException(
