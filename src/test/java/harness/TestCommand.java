package harness;

import static org.junit.jupiter.api.Assertions.assertEquals;

import bio.terra.cli.app.CommandRunner;
import bio.terra.cli.command.Main;
import bio.terra.cli.utils.UserIO;
import com.fasterxml.jackson.core.JsonProcessingException;
import com.fasterxml.jackson.core.type.TypeReference;
import com.fasterxml.jackson.databind.ObjectMapper;
import java.io.ByteArrayOutputStream;
import java.io.IOException;
import java.io.InputStream;
import java.io.PrintStream;
import java.nio.charset.StandardCharsets;
import java.nio.file.Path;
import java.util.ArrayList;
import java.util.Arrays;
import java.util.List;
import javax.annotation.Nullable;
import org.json.JSONObject;

/**
 * Utility methods for executing commands and reading their outputs during testing. This class is
 * intended for unit tests because it calls the commands directly in Java.
 */
public class TestCommand {

  private static ObjectMapper objectMapper = new ObjectMapper();

  private TestCommand() {}

  /**
   * Call the top-level Main class to execute a command with the provided standard input stream.
   * Return the exit code, standard out and standard error. Specifying the standard input stream is
   * useful for testing commands that use interactive prompts.
   *
   * @param stdIn input stream with the contents of standard in, null if unspecified
   * @param args sub-commands and arguments (e.g. "auth", "status" for `terra auth status`).
   */
  public static Result runCommand(@Nullable InputStream stdIn, String... args) {
    // initialize the singleton Printer object with byte streams, to redirect the command stdout and
    // stderr from the console
    ByteArrayOutputStream stdOut = new ByteArrayOutputStream();
    ByteArrayOutputStream stdErr = new ByteArrayOutputStream();
    UserIO.initialize(
        new PrintStream(stdOut, true, StandardCharsets.UTF_8),
        new PrintStream(stdErr, true, StandardCharsets.UTF_8),
        stdIn);

    System.setProperty(CommandRunner.IS_TEST, "true");

    // execute the command from the top-level Main class
    System.out.println("COMMAND: " + String.join(" ", args));
    int exitCode = Main.runCommand(args);

    // log the stdout, stdin and stderr to the console
    String stdOutStr = stdOut.toString(StandardCharsets.UTF_8);
    String stdErrStr = stdErr.toString(StandardCharsets.UTF_8);
    System.out.println("STDOUT --------------");
    System.out.println(stdOutStr);
    if (stdIn != null)
      try {
        System.out.println("STDIN --------------");
        stdIn.reset();
        System.out.println(new String(stdIn.readAllBytes(), StandardCharsets.UTF_8));
      } catch (IOException ioEx) {
        throw new RuntimeException("Error logging stdin to console", ioEx);
      }
    if (!stdErrStr.isEmpty()) {
      System.out.println("STDERR --------------");
      System.out.println(stdErrStr);
    }

    // return a result object with all the command outputs
    return new Result(exitCode, stdOutStr, stdErrStr);
  }

  /**
   * Call the top-level Main class to execute a command. Return the exit code, standard out and
   * standard error.
   *
   * @param args sub-commands and arguments (e.g. "auth", "status" for `terra auth status`).
   */
  public static Result runCommand(String... args) {
    return runCommand(null, args);
  }

  /**
   * Helper method to run a command and check its exit code matches that specified. Returns the
   * standard error string for validating an error message.
   */
  public static String runCommandExpectExitCode(int exitCode, String... args) {
    Result cmd = runCommand(args);
    assertEquals(exitCode, cmd.exitCode, "exit code = " + exitCode);
    return cmd.stdErr;
  }

  /** Helper method to run a command and check its exit code is 0=success. */
  public static void runCommandExpectSuccess(String... args) {
    Result cmd = runCommand(args);
    assertEquals(0, cmd.exitCode, "exit code = success");
  }

  /**
   * Helper method to run a command, check its exit code is 0=success, and return {@link Result}.
   * Adds `==format=json` to the argument list.
   */
<<<<<<< HEAD
  public static Result runAndGetResultExpectSuccess(String... args) {
=======
  private static Result runAndGetResultExpectSuccess(String... args) {
>>>>>>> 5bb73bfe
    Result cmd = runCommand(addFormatJsonArg(args));
    assertEquals(0, cmd.exitCode, "exit code = success");
    return cmd;
  }

  /**
<<<<<<< HEAD
=======
   * Helper method to run a command, check its exit code is 0=success, and return {@code
   * Result.stdOut}. Adds `==format=json` to the argument list.
   *
   * <p>If the stdOut can be serialized to a Java class (e.g. UFGitRepo.class), use {@link
   * TestCommand#runAndParseCommandExpectSuccess} instead.
   */
  public static JSONObject runAndGetJsonObjectExpectSuccess(String... args) {
    return new JSONObject(runAndGetResultExpectSuccess(args).stdOut);
  }

  /**
>>>>>>> 5bb73bfe
   * Helper method to run a command, check its exit code is 0=success, and read what's written to
   * standard out into a Java object. Adds `--format=json` to the argument list.
   */
  public static <T> T runAndParseCommandExpectSuccess(Class<T> objectType, String... args)
      throws JsonProcessingException {
    Result cmd = runAndGetResultExpectSuccess(args);
    return cmd.readObjectFromStdOut(objectType);
  }

  /**
   * Helper method to run a command, check its exit code is 0=success, and read what's written to
   * standard out into a Java object. Adds `--format=json` to the argument list.
   */
  public static <T> T runAndParseCommandExpectSuccess(TypeReference<T> objectType, String... args)
      throws JsonProcessingException {
    Result cmd = runAndGetResultExpectSuccess(args);
    return cmd.readObjectFromStdOut(objectType);
  }

  /** Add the `--format=json` argument to the end of the arguments list. */
  private static String[] addFormatJsonArg(String... args) {
    List<String> argsWithFormatJson = new ArrayList<>(Arrays.asList(args));
    argsWithFormatJson.add("--format=json");
    return argsWithFormatJson.toArray(new String[0]);
  }

  /** Helper class to return all outputs of a command: exit code, standard out, standard error. */
  public static class Result {
    public final int exitCode;
    public final String stdOut;
    public final String stdErr;

    public Result(int exitCode, String stdOut, String stdErr) {
      this.exitCode = exitCode;
      this.stdOut = stdOut;
      this.stdErr = stdErr;
    }

    /** Convert what's written to standard out into a Java object. */
    private <T> T readObjectFromStdOut(Class<T> objectType) throws JsonProcessingException {
      return objectMapper.readValue(stdOut, objectType);
    }

    /** Convert what's written to standard out into a Java object. */
    private <T> T readObjectFromStdOut(TypeReference<T> objectType) throws JsonProcessingException {
      return objectMapper.readValue(stdOut, objectType);
    }
  }

  /**
   * Helper method to get the absolute path to a file in the test/resources/testinputs directory.
   *
   * @param filename name of a file in the test/resources/testinputs directory
   */
  public static Path getPathForTestInput(String filename) {
    Path filePath =
        Path.of(TestCommand.class.getClassLoader().getResource("testinputs/" + filename).getPath())
            .toAbsolutePath();
    return filePath;
  }
}<|MERGE_RESOLUTION|>--- conflicted
+++ resolved
@@ -106,19 +106,13 @@
    * Helper method to run a command, check its exit code is 0=success, and return {@link Result}.
    * Adds `==format=json` to the argument list.
    */
-<<<<<<< HEAD
-  public static Result runAndGetResultExpectSuccess(String... args) {
-=======
   private static Result runAndGetResultExpectSuccess(String... args) {
->>>>>>> 5bb73bfe
     Result cmd = runCommand(addFormatJsonArg(args));
     assertEquals(0, cmd.exitCode, "exit code = success");
     return cmd;
   }
 
   /**
-<<<<<<< HEAD
-=======
    * Helper method to run a command, check its exit code is 0=success, and return {@code
    * Result.stdOut}. Adds `==format=json` to the argument list.
    *
@@ -130,7 +124,6 @@
   }
 
   /**
->>>>>>> 5bb73bfe
    * Helper method to run a command, check its exit code is 0=success, and read what's written to
    * standard out into a Java object. Adds `--format=json` to the argument list.
    */
