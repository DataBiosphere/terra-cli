--- conflicted
+++ resolved
@@ -53,35 +53,17 @@
     return new Result(exitCode, stdOutStr, stdErrStr);
   }
 
-<<<<<<< HEAD
-  /** Convert what's written to standard out into a Java object. */
-  public static <T> T readObjectFromStdOut(Result cmd, Class<T> objectType)
-      throws JsonProcessingException {
-    return objectMapper.readValue(cmd.stdOut, objectType);
+  /** Helper method to run a command and check its exit code matches that specified. */
+  public static String runCommandExpectExitCode(int exitCode, String... args) {
+    Result cmd = runCommand(args);
+    assertEquals(exitCode, cmd.exitCode, "exit code = " + exitCode);
+    return cmd.stdErr;
   }
 
-  /** Convert what's written to standard out into a Java object. */
-  public static <T> T readObjectFromStdOut(Result cmd, TypeReference<T> objectType)
-      throws JsonProcessingException {
-    return objectMapper.readValue(cmd.stdOut, objectType);
-  }
-
-  /** Helper method to run a command and check its exit code matches that specified. */
-  public static Result runCommandExpectExitCode(int exitCode, String... args) {
-    Result cmd = runCommand(args);
-    assertEquals(exitCode, cmd.exitCode, "exit code = " + exitCode);
-    return cmd;
-=======
   /** Helper method to run a command and check its exit code is 0=success. */
   public static void runCommandExpectSuccess(String... args) {
     Result cmd = runCommand(args);
     assertEquals(0, cmd.exitCode, "exit code = success");
->>>>>>> 96790c34
-  }
-
-  /** Helper method to run a command and check its exit code is 0=success. */
-  public static Result runCommandExpectSuccess(String... args) {
-    return runCommandExpectExitCode(0, args);
   }
 
   /**
