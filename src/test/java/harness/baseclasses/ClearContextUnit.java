package harness.baseclasses;

import bio.terra.cli.app.CommandRunner;
import bio.terra.cli.businessobject.Context;
import bio.terra.cli.businessobject.User;
import bio.terra.cli.exception.UserActionableException;
import bio.terra.cli.utils.Logger;
import bio.terra.workspace.model.CloudPlatform;
import harness.TestCommand;
import harness.TestContext;
import harness.TestUser;
import java.io.IOException;
import java.util.Set;
import org.junit.jupiter.api.BeforeAll;
import org.junit.jupiter.api.BeforeEach;
import org.junit.jupiter.api.TestInfo;
import org.junit.jupiter.api.TestInstance;

/**
 * Base class for unit tests that includes standard setup/cleanup. Because they are for unit tests,
 * these methods call the setup/cleanup commands directly in Java.
 */
@TestInstance(TestInstance.Lifecycle.PER_CLASS)
public class ClearContextUnit {
  protected static final TestUser workspaceCreator = TestUser.chooseTestUserWithSpendAccess();

  // default platform: GCP
  private CloudPlatform cloudPlatform = CloudPlatform.GCP;
  private String platformStorageName = "gcs-bucket";

  protected void setCloudPlatform(CloudPlatform cloudPlatform) {
    if (cloudPlatform == CloudPlatform.GCP) {
      platformStorageName = "gcs-bucket";
<<<<<<< HEAD
    } else if (cloudPlatform == CloudPlatform.AWS) {
      platformStorageName = "aws-bucket";
    }
    if (cloudPlatform == CloudPlatform.GCP) {
      platformStorageName = "gcs-bucket";
=======
>>>>>>> b010dbfd
    }
    this.cloudPlatform = cloudPlatform;
  }

  protected CloudPlatform getCloudPlatform() {
    return cloudPlatform;
  }

  protected String getPlatformStorageName() {
    return platformStorageName;
  }

  /**
   * Reset the global context for a unit test. This setup includes logging, setting the server, and
   * setting the docker image id.
   */
  public static void resetContext() {
    // setup logging for testing (console = OFF, file = DEBUG)
    TestCommand.runCommandExpectSuccess("config", "set", "logging", "--console", "--level=OFF");
    TestCommand.runCommandExpectSuccess("config", "set", "logging", "--file", "--level=DEBUG");

    // also update the logging directly in this process, because the config commands only affect
    // future processes
    Context.initializeFromDisk();
    Logger.setupLogging(
        Context.getConfig().getConsoleLoggingLevel(), Context.getConfig().getFileLoggingLevel());

    // logout the current user
    Context.getUser().ifPresent(User::logout);

    // set the server to the one specified by the test
    // (see the Gradle test task for how this env var gets set from a Gradle property)
    TestCommand.runCommandExpectSuccess(
        "server", "set", "--name", System.getenv("TERRA_SERVER"), "--quiet");

    // set the docker image id to the one specified by the test, or to the default if it's
    // unspecified
    String dockerImageEnvVar = System.getenv("TERRA_DOCKER_IMAGE");
    if (dockerImageEnvVar != null && !dockerImageEnvVar.isEmpty()) {
      TestCommand.runCommandExpectSuccess("config", "set", "image", "--image=" + dockerImageEnvVar);
    } else {
      TestCommand.runCommandExpectSuccess("config", "set", "image", "--default");
    }
  }

  @BeforeAll
  protected void setupOnce() throws Exception {
    TestContext.clearGlobalContextDir();
    resetContext();

    Set<CloudPlatform> supportedPlatforms = Context.getServer().getSupportedCloudPlatforms();
    if (supportedPlatforms == null || !supportedPlatforms.contains(cloudPlatform)) {
      throw new UserActionableException(
          String.format(
              "Cloud platform %s not supported on server %s",
              cloudPlatform.toString(), Context.getServer().getName()));
    }

    workspaceCreator.login();
  }

  /**
   * Clear the context before each test method. For sub-classes, it's best to call this at the end
   * of the setupEachTime method so that each test method starts off with a clean context.
   */
  @BeforeEach
  protected void setupEachTime(TestInfo testInfo) throws IOException {
    TestCommand.runCommandExpectSuccess("config", "set", "logging", "--console", "--level=DEBUG");
    String workerNumber = System.getProperty("org.gradle.test.worker");
    System.setProperty(CommandRunner.IS_TEST, "true");
    // Print directly to System.out rather than using a Logger, as most tests redirect logs to
    // files instead of the console.
    System.out.printf(
        "Running \"%s\" on worker %s. Logs will be in %s%n",
        testInfo.getTestClass().orElse(null) + ": " + testInfo.getDisplayName(),
        workerNumber,
        Context.getContextDir().toAbsolutePath().resolve(Context.LOGS_DIRNAME));

    TestContext.clearGlobalContextDir();
    resetContext();
    // Do not clear gcloud config. Only Passthrough Apps tests clear this, and that class manages
    // the directory itself to avoid clobbering across runners.
  }
}<|MERGE_RESOLUTION|>--- conflicted
+++ resolved
@@ -31,14 +31,8 @@
   protected void setCloudPlatform(CloudPlatform cloudPlatform) {
     if (cloudPlatform == CloudPlatform.GCP) {
       platformStorageName = "gcs-bucket";
-<<<<<<< HEAD
     } else if (cloudPlatform == CloudPlatform.AWS) {
       platformStorageName = "aws-bucket";
-    }
-    if (cloudPlatform == CloudPlatform.GCP) {
-      platformStorageName = "gcs-bucket";
-=======
->>>>>>> b010dbfd
     }
     this.cloudPlatform = cloudPlatform;
   }
