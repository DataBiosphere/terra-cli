--- conflicted
+++ resolved
@@ -1,7 +1,6 @@
 package harness.baseclasses;
 
 import bio.terra.cli.serialization.userfacing.UFWorkspace;
-import bio.terra.workspace.model.CloudPlatform;
 import harness.TestCommand;
 import harness.TestContext;
 import harness.TestUser;
@@ -31,12 +30,8 @@
 
     workspaceCreator.login();
 
-<<<<<<< HEAD
-    UFWorkspace createdWorkspace = WorkspaceUtils.createWorkspace(workspaceCreator, getPlatform());
-=======
     UFWorkspace createdWorkspace =
         WorkspaceUtils.createWorkspace(workspaceCreator, Optional.of(getPlatform()));
->>>>>>> 27fc8df0
     userFacingId = createdWorkspace.id;
   }
 
@@ -54,8 +49,4 @@
     // `terra workspace delete`
     TestCommand.runCommandExpectSuccess("workspace", "delete", "--quiet");
   }
-
-  protected Optional<CloudPlatform> getPlatform() {
-    return Optional.empty(); // defaults to GCP during create
-  }
 }