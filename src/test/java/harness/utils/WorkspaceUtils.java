--- conflicted
+++ resolved
@@ -22,24 +22,7 @@
 /** Utilities for working with workspaces in CLI tests. */
 public class WorkspaceUtils {
   public static String createUserFacingId() {
-<<<<<<< HEAD
     return "a-" + UUID.randomUUID();
-=======
-    return "a-" + UUID.randomUUID().toString();
-  }
-
-  /**
-   * Create a new workspace and register it with Janitor if this test is running in an environment
-   * where Janitor is enabled. Tests must use this method in order to register workspaces with
-   * Janitor, direct calls to `terra workspace create` will potentially leak workspaces.
-   *
-   * @param workspaceCreator The user who owns the workspace. This user will be impersonated to in
-   *     the WSM workspaceDelete request.
-   */
-  public static UFWorkspace createWorkspace(TestUser workspaceCreator)
-      throws IOException, InterruptedException {
-    return createWorkspace(workspaceCreator, Optional.empty());
->>>>>>> 4e7822ae
   }
 
   /**
