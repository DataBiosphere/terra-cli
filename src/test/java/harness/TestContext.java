--- conflicted
+++ resolved
@@ -1,12 +1,7 @@
 package harness;
 
 import bio.terra.cli.context.GlobalContext;
-<<<<<<< HEAD
-import bio.terra.cli.context.Server;
-import bio.terra.cli.context.utils.Logger;
-=======
 import edu.umd.cs.findbugs.annotations.SuppressFBWarnings;
->>>>>>> 4c79c969
 import java.io.File;
 import java.io.IOException;
 import java.nio.file.Files;
@@ -79,21 +74,6 @@
    * @param processChildPath
    * @throws IOException
    */
-<<<<<<< HEAD
-  public static void resetGlobalContext() throws IOException {
-    deleteGlobalContext();
-    GlobalContext globalContext = GlobalContext.get();
-
-    // setup logging for testing (console = OFF, file = DEBUG)
-    globalContext.consoleLoggingLevel = Logger.LogLevel.OFF;
-    globalContext.fileLoggingLevel = Logger.LogLevel.DEBUG;
-    new Logger(globalContext).setupLogging();
-
-    // set the server to the one specified by the test
-    // (see the Gradle unitTest task for how this system property gets set from a Gradle property)
-    String serverName = System.getProperty("TERRA_SERVER");
-    Server.switchTo(serverName);
-=======
   private static void walkUpFileTree(Path root, Consumer<Path> processChildPath)
       throws IOException {
     Files.walk(root)
@@ -105,6 +85,5 @@
                 processChildPath.accept(childPath);
               }
             });
->>>>>>> 4c79c969
   }
 }