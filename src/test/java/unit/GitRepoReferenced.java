package unit;

import static org.hamcrest.MatcherAssert.assertThat;
import static org.junit.jupiter.api.Assertions.assertEquals;

import bio.terra.cli.serialization.userfacing.resource.UFGitRepo;
import bio.terra.workspace.model.CloningInstructionsEnum;
import com.fasterxml.jackson.core.JsonProcessingException;
import com.fasterxml.jackson.core.type.TypeReference;
import harness.TestCommand;
import harness.baseclasses.SingleWorkspaceUnit;
import java.io.IOException;
import java.util.List;
import java.util.stream.Collectors;
import org.hamcrest.CoreMatchers;
import org.json.JSONObject;
import org.junit.jupiter.api.DisplayName;
import org.junit.jupiter.api.Tag;
import org.junit.jupiter.api.Test;

@Tag("unit")
public class GitRepoReferenced extends SingleWorkspaceUnit {

  private static final String GIT_REPO_SSH_URL =
      "git@github.com:DataBiosphere/terra-workspace-manager.git";
  private static final String GIT_REPO_HTTPS_URL =
      "https://github.com/DataBiosphere/terra-workspace-manager.git";

  @Test
  @DisplayName("list and describe reflect adding a new referenced git repo")
  void listDescribeReflectAdd() throws IOException {
    workspaceCreator.login();

    // `terra workspace set --id=$id`
    TestCommand.runCommandExpectSuccess("workspace", "set", "--id=" + getUserFacingId());

    // `terra resource add-ref git-repo --name=$name --repo-url=$repoUrl
    String name = "listDescribeReflectAdd";
    UFGitRepo addedGitRepositoryReference =
        TestCommand.runAndParseCommandExpectSuccess(
            UFGitRepo.class,
            "resource",
            "add-ref",
            "git-repo",
            "--name=" + name,
            "--repo-url=" + GIT_REPO_HTTPS_URL);

    // check that the name and git repo name match
    assertEquals(name, addedGitRepositoryReference.name, "add ref output matches name");
    assertEquals(
        GIT_REPO_HTTPS_URL,
        addedGitRepositoryReference.gitRepoUrl,
        "add ref output matches git repo url");

    // check that the git repo is in the list
    List<UFGitRepo> matchedResourceList = listGitRepoResourcesWithName(name);
    assertEquals(1, matchedResourceList.size());
    UFGitRepo matchedResource = matchedResourceList.get(0);
    assertEquals(name, matchedResource.name, "list output matches name");
    assertEquals(
        GIT_REPO_HTTPS_URL, matchedResource.gitRepoUrl, "list output matches git repo url");

    // `terra resource describe --name=$name --format=json`
    UFGitRepo describeResource =
        TestCommand.runAndParseCommandExpectSuccess(
            UFGitRepo.class, "resource", "describe", "--name=" + name);

    // check that the name and the git repo url match
    assertEquals(name, describeResource.name, "describe resource output matches name");
    assertEquals(
        GIT_REPO_HTTPS_URL,
        describeResource.gitRepoUrl,
        "describe resource output matches git repo url");

    // `terra resource delete --name=$name`
    TestCommand.runCommandExpectSuccess("resource", "delete", "--name=" + name, "--quiet");
  }

  @Test
  @DisplayName("resolve a referenced git repo")
  void resolve() throws IOException {
    workspaceCreator.login();

    // `terra workspace set --id=$id`
    TestCommand.runCommandExpectSuccess("workspace", "set", "--id=" + getUserFacingId());

    // `terra resource add-ref git-repo --name=$name --repo-url=$repoUrl
    String name = "resolve";
    TestCommand.runAndParseCommandExpectSuccess(
        UFGitRepo.class,
        "resource",
        "add-ref",
        "git-repo",
        "--name=" + name,
        "--repo-url=" + GIT_REPO_SSH_URL);

    // `terra resource resolve --name=$name --format=json`
    JSONObject resolved =
<<<<<<< HEAD
        new JSONObject(
            TestCommand.runAndGetResultExpectSuccess("resource", "resolve", "--name=" + name)
                .stdOut);
=======
        TestCommand.runAndGetJsonObjectExpectSuccess("resource", "resolve", "--name=" + name);
>>>>>>> 5bb73bfe
    assertEquals(GIT_REPO_SSH_URL, resolved.get(name), "resolve matches git repo ssh url");

    // `terra resource delete --name=$name`
    TestCommand.runCommandExpectSuccess("resource", "delete", "--name=" + name, "--quiet");
  }

  @Test
  @DisplayName("list reflects deleting a referenced object")
  void listReflectsDelete() throws IOException {
    workspaceCreator.login();

    // `terra workspace set --id=$id`
    TestCommand.runCommandExpectSuccess("workspace", "set", "--id=" + getUserFacingId());

    // `terra resource add-ref git-repo --name=$name --repo-url=$repoUrl
    String name = "listReflectsDelete";
    TestCommand.runAndParseCommandExpectSuccess(
        UFGitRepo.class,
        "resource",
        "add-ref",
        "git-repo",
        "--name=" + name,
        "--repo-url=" + GIT_REPO_SSH_URL);

    // `terra resource delete --name=$name --format=json`
    TestCommand.runCommandExpectSuccess("resource", "delete", "--name=" + name, "--quiet");

    // check that the object is not in the list
    List<UFGitRepo> matchedResources = listGitRepoResourcesWithName(name);
    assertEquals(0, matchedResources.size(), "no resource found with this name");
  }

  @Test
  @DisplayName("add a referenced git repo, specifying all options")
  void addWithAllOptions() throws IOException {
    workspaceCreator.login();

    // `terra workspace set --id=$id`
    TestCommand.runCommandExpectSuccess("workspace", "set", "--id=" + getUserFacingId());

    // `terra resources add-ref git-repo --name=$name --repo-url=$repoUrl
    // --cloning=$cloning --description=$description --format=json`
    String name = "addWithAllOptions";
    CloningInstructionsEnum cloning = CloningInstructionsEnum.REFERENCE;
    String description = "add with all options";
    UFGitRepo gitRepoReference =
        TestCommand.runAndParseCommandExpectSuccess(
            UFGitRepo.class,
            "resource",
            "add-ref",
            "git-repo",
            "--name=" + name,
            "--description=" + description,
            "--cloning=" + cloning,
            "--repo-url=" + GIT_REPO_SSH_URL);

    // check that the properties match
    assertEquals(name, gitRepoReference.name, "add ref output matches name");
    assertEquals(
        GIT_REPO_SSH_URL, gitRepoReference.gitRepoUrl, "add ref output matches git repo url");
    assertEquals(cloning, gitRepoReference.cloningInstructions, "add ref output matches cloning");
    assertEquals(description, gitRepoReference.description, "add ref output matches description");

    // `terra resources describe --name=$name --format=json`
    UFGitRepo describeResource =
        TestCommand.runAndParseCommandExpectSuccess(
            UFGitRepo.class, "resource", "describe", "--name=" + name);

    // check that the properties match
    assertEquals(name, describeResource.name, "describe resource output matches name");
    assertEquals(
        GIT_REPO_SSH_URL,
        describeResource.gitRepoUrl,
        "describe resource output matches git repo url");
    assertEquals(cloning, describeResource.cloningInstructions, "describe output matches cloning");
    assertEquals(description, describeResource.description, "describe output matches description");

    // `terra resources delete --name=$name`
    TestCommand.runCommandExpectSuccess("resource", "delete", "--name=" + name, "--quiet");
  }

  @Test
  @DisplayName("update a referenced git repo, one property at a time")
  void updateIndividualProperties() throws IOException {
    workspaceCreator.login();

    // `terra workspace set --id=$id`
    TestCommand.runCommandExpectSuccess("workspace", "set", "--id=" + getUserFacingId());

    // `terra resource add-ref git-repo --name=$name --repo-url=$repoUrl --description=$description`
    String name = "updateIndividualProperties";
    String description = "updateDescription";
    TestCommand.runAndParseCommandExpectSuccess(
        UFGitRepo.class,
        "resource",
        "add-ref",
        "git-repo",
        "--name=" + name,
        "--description=" + description,
        "--repo-url=" + GIT_REPO_SSH_URL);

    // update just the name
    // `terra resources update git-repo --name=$name --new-name=$newName`
    String newName = "updateIndividualProperties_NEW";
    UFGitRepo updatedGitRepo =
        TestCommand.runAndParseCommandExpectSuccess(
            UFGitRepo.class,
            "resource",
            "update",
            "git-repo",
            "--name=" + name,
            "--new-name=" + newName);
    assertEquals(newName, updatedGitRepo.name);
    assertEquals(description, updatedGitRepo.description);

    // `terra resources describe --name=$newName`
    UFGitRepo describedGitRepo =
        TestCommand.runAndParseCommandExpectSuccess(
            UFGitRepo.class, "resource", "describe", "--name=" + newName);
    assertEquals(description, describedGitRepo.description);
    assertEquals(CloningInstructionsEnum.REFERENCE, describedGitRepo.cloningInstructions);

    // update description and cloning instructions
    // `terra resources update git-repo --name=$newName --new-description=$newDescription
    // --new-cloning=$CloningInstructionsEnum.NOTHING`
    String newDescription = "updateDescription_NEW";
    updatedGitRepo =
        TestCommand.runAndParseCommandExpectSuccess(
            UFGitRepo.class,
            "resource",
            "update",
            "git-repo",
            "--name=" + newName,
            "--new-description=" + newDescription,
            "--new-cloning=" + CloningInstructionsEnum.NOTHING);
    assertEquals(newName, updatedGitRepo.name);
    assertEquals(newDescription, updatedGitRepo.description);

    // `terra resources describe --name=$newName`
    describedGitRepo =
        TestCommand.runAndParseCommandExpectSuccess(
            UFGitRepo.class, "resource", "describe", "--name=" + newName);
    assertEquals(newDescription, describedGitRepo.description);
    assertEquals(CloningInstructionsEnum.NOTHING, describedGitRepo.cloningInstructions);

    updatedGitRepo =
        TestCommand.runAndParseCommandExpectSuccess(
            UFGitRepo.class,
            "resource",
            "update",
            "git-repo",
            "--name=" + newName,
            "--new-repo-url=" + GIT_REPO_HTTPS_URL);
    assertEquals(GIT_REPO_HTTPS_URL, updatedGitRepo.gitRepoUrl);

    var resolved =
        TestCommand.runAndGetJsonObjectExpectSuccess("resource", "resolve", "--name=" + newName);
    assertEquals(GIT_REPO_HTTPS_URL, resolved.get(newName), "resolve matches https Git url");
  }

  @Test
  @DisplayName("update a referenced git repo, specifying multiple or none of the properties")
  void updateMultipleOrNoProperties() throws IOException {
    workspaceCreator.login();

    // `terra workspace set --id=$id`
    TestCommand.runCommandExpectSuccess("workspace", "set", "--id=" + getUserFacingId());

    // `terra resources add-ref git-repo --name=$name --description=$description
    // --repo-url=$gitUrl
    String name = "updateMultipleOrNoProperties";
    String description = "updateDescription";
    TestCommand.runAndParseCommandExpectSuccess(
        UFGitRepo.class,
        "resource",
        "add-ref",
        "git-repo",
        "--name=" + name,
        "--description=" + description,
        "--repo-url=" + GIT_REPO_SSH_URL);

    // call update without specifying any properties to modify
    // `terra resources update git-repo --name=$name`
    String stdErr =
        TestCommand.runCommandExpectExitCode(1, "resource", "update", "git-repo", "--name=" + name);
    assertThat(
        "Specify at least one property to update..",
        stdErr,
        CoreMatchers.containsString("Specify at least one property to update."));

    // update the name and description
    // `terra resources update gcs-object --name=$name --new-name=$newName
    // --new-description=$newDescription`
    String newName = "updateMultipleOrNoProperties_NEW";
    String newDescription = "updateDescription_NEW";
    UFGitRepo updateGitRepoNameAndDescription =
        TestCommand.runAndParseCommandExpectSuccess(
            UFGitRepo.class,
            "resource",
            "update",
            "git-repo",
            "--name=" + name,
            "--new-name=" + newName,
            "--new-description=" + newDescription);
    assertEquals(newName, updateGitRepoNameAndDescription.name);
    assertEquals(newDescription, updateGitRepoNameAndDescription.description);

    // `terra resources describe --name=$newName2`
    UFGitRepo describeGitRepo =
        TestCommand.runAndParseCommandExpectSuccess(
            UFGitRepo.class, "resource", "describe", "--name=" + newName);
    assertEquals(newDescription, describeGitRepo.description);

    // update referencing target
    // `terra resources update git-repo --name=$name --new-repo-url=$newRepoUrl
    // --new-name=$newName --new-description=$newDescription
    String yetAnotherName = "updateMultipleOrNoProperties_NEW";
    String yetAnotherDescription = "updateDescription_NEW";
    UFGitRepo updateGitRepoReferenceTarget =
        TestCommand.runAndParseCommandExpectSuccess(
            UFGitRepo.class,
            "resource",
            "update",
            "git-repo",
            "--name=" + newName,
            "--new-name=" + yetAnotherName,
            "--new-description=" + yetAnotherDescription,
            "--new-repo-url=" + GIT_REPO_HTTPS_URL);
    assertEquals(GIT_REPO_HTTPS_URL, updateGitRepoReferenceTarget.gitRepoUrl);

    UFGitRepo describeGitRepoAfterUpdatingReferenceTarget =
        TestCommand.runAndParseCommandExpectSuccess(
            UFGitRepo.class, "resource", "describe", "--name=" + yetAnotherName);
    assertEquals(yetAnotherDescription, describeGitRepoAfterUpdatingReferenceTarget.description);
    assertEquals(GIT_REPO_HTTPS_URL, describeGitRepoAfterUpdatingReferenceTarget.gitRepoUrl);
    assertEquals(yetAnotherName, describeGitRepoAfterUpdatingReferenceTarget.name);
  }

  /**
   * Helper method to call `terra resources list` and filter the results on the specified resource
   * name and workspace (uses the current workspace if null).
   */
  static List<UFGitRepo> listGitRepoResourcesWithName(String resourceName)
      throws JsonProcessingException {
    // `terra resources list --type=GIT_REPO --format=json`
    List<UFGitRepo> listedResources =
        TestCommand.runAndParseCommandExpectSuccess(
            new TypeReference<>() {}, "resource", "list", "--type=GIT_REPO");

    // find the matching git repo in the list
    return listedResources.stream()
        .filter(resource -> resource.name.equals(resourceName))
        .collect(Collectors.toList());
  }
}<|MERGE_RESOLUTION|>--- conflicted
+++ resolved
@@ -96,13 +96,7 @@
 
     // `terra resource resolve --name=$name --format=json`
     JSONObject resolved =
-<<<<<<< HEAD
-        new JSONObject(
-            TestCommand.runAndGetResultExpectSuccess("resource", "resolve", "--name=" + name)
-                .stdOut);
-=======
         TestCommand.runAndGetJsonObjectExpectSuccess("resource", "resolve", "--name=" + name);
->>>>>>> 5bb73bfe
     assertEquals(GIT_REPO_SSH_URL, resolved.get(name), "resolve matches git repo ssh url");
 
     // `terra resource delete --name=$name`
