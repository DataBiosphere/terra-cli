package unit;

import static org.junit.jupiter.api.Assertions.assertEquals;
import static org.junit.jupiter.api.Assertions.assertNull;

import bio.terra.cli.serialization.userfacing.resource.UFGcsBucket;
import com.google.cloud.Identity;
import com.google.cloud.storage.BlobId;
import com.google.cloud.storage.BucketInfo;
import com.google.cloud.storage.Storage;
import harness.TestCommand;
import harness.TestUser;
import harness.baseclasses.SingleWorkspaceUnitGcp;
import harness.utils.Auth;
import harness.utils.ExternalGCSBuckets;
import java.io.IOException;
import java.util.UUID;
import org.junit.jupiter.api.AfterAll;
import org.junit.jupiter.api.BeforeAll;
import org.junit.jupiter.api.DisplayName;
import org.junit.jupiter.api.Tag;
import org.junit.jupiter.api.Test;

/** Tests for including the number of objects in a GCS bucket resource's description. */
<<<<<<< HEAD
@Tag("unit")
=======
@Tag("unit-gcp")
>>>>>>> 27fc8df0
public class GcsBucketNumObjects extends SingleWorkspaceUnitGcp {
  // external bucket to use for creating GCS bucket references in the workspace
  private BucketInfo externalBucket;

  // name of blob in external bucket
  private String externalBucketBlobName = "testBlob";

  @BeforeAll
  @Override
  protected void setupOnce() throws Exception {
    super.setupOnce();
    externalBucket = ExternalGCSBuckets.createBucketWithUniformAccess();

    // grant the user's proxy group access to the bucket so that it will pass WSM's access check
    // when adding it as a referenced resource
    ExternalGCSBuckets.grantWriteAccess(externalBucket, Identity.group(Auth.getProxyGroupEmail()));

    // upload a file to the bucket
    ExternalGCSBuckets.writeBlob(
        workspaceCreator.getCredentialsWithCloudPlatformScope(),
        externalBucket.getName(),
        externalBucketBlobName);
  }

  @AfterAll
  @Override
  protected void cleanupOnce() throws Exception {
    super.cleanupOnce();

    // need to delete all the objects in the bucket before we can delete the bucket
    try {
      Storage storageClient =
          ExternalGCSBuckets.getStorageClient(
              workspaceCreator.getCredentialsWithCloudPlatformScope());
      BlobId blobId = BlobId.of(externalBucket.getName(), externalBucketBlobName);
      storageClient.delete(blobId);
    } catch (IOException ioEx) {
      System.out.println("Error deleting objects in the external bucket.");
      ioEx.printStackTrace();
    }

    ExternalGCSBuckets.deleteBucket(externalBucket);
    externalBucket = null;
  }

  @Test
  @DisplayName("controlled bucket displays the number of objects")
  void numObjectsForControlled() throws IOException, InterruptedException {
    workspaceCreator.login();

    // `terra workspace set --id=$id`
    TestCommand.runCommandExpectSuccess("workspace", "set", "--id=" + getUserFacingId());

    // `terra resource create gcs-bucket --name=$name --bucket-name=$bucketName --format=json`
    String name = "numObjectsForControlled";
    String bucketName = UUID.randomUUID().toString();
    UFGcsBucket createdBucket =
        TestCommand.runAndParseCommandExpectSuccess(
            UFGcsBucket.class,
            "resource",
            "create",
            "gcs-bucket",
            "--name=" + name,
            "--bucket-name=" + bucketName);

    // check that there are initially 0 objects reported in the bucket
    assertEquals(0, createdBucket.numObjects, "created bucket contains 0 objects");

    // write a blob to the bucket
    String blobName = "testBlob";
    ExternalGCSBuckets.writeBlob(
        workspaceCreator.getCredentialsWithCloudPlatformScope(), bucketName, blobName);

    // `terra resource describe --name=$name`
    UFGcsBucket describedBucket =
        TestCommand.runAndParseCommandExpectSuccess(
            UFGcsBucket.class, "resource", "describe", "--name=" + name);

    // check that there is now 1 object reported in the bucket
    assertEquals(1, describedBucket.numObjects, "described bucket contains 1 object");
  }

  @Test
  @DisplayName("referenced bucket displays the number of objects")
  void numObjectsForReferenced() throws IOException {
    workspaceCreator.login();

    // `terra workspace set --id=$id`
    TestCommand.runCommandExpectSuccess("workspace", "set", "--id=" + getUserFacingId());

    // `terra resource add-ref gcs-bucket --name=$name --bucket-name=$bucketName --format=json`
    String name = "numObjectsForReferenced";
    UFGcsBucket addedBucket =
        TestCommand.runAndParseCommandExpectSuccess(
            UFGcsBucket.class,
            "resource",
            "add-ref",
            "gcs-bucket",
            "--name=" + name,
            "--bucket-name=" + externalBucket.getName());

    // the external bucket created in the beforeall method should have 1 blob in it
    assertEquals(1, addedBucket.numObjects, "referenced bucket contains 1 object");
  }

  @Test
  @DisplayName("referenced bucket with no access does not fail the describe command")
  void numObjectsForReferencedWithNoAccess() throws IOException {
    workspaceCreator.login();

    // `terra workspace set --id=$id`
    TestCommand.runCommandExpectSuccess("workspace", "set", "--id=" + getUserFacingId());

    // `terra resource add-ref gcs-bucket --name=$name --bucket-name=$bucketName`
    String name = "numObjectsForReferencedWithNoAccess";
    TestCommand.runCommandExpectSuccess(
        "resource",
        "add-ref",
        "gcs-bucket",
        "--name=" + name,
        "--bucket-name=" + externalBucket.getName());

    // `terra workspace add-user --email=$email --role=READER`
    TestUser shareeUser = TestUser.chooseTestUserWhoIsNot(workspaceCreator);
    TestCommand.runCommandExpectSuccess(
        "workspace", "add-user", "--email=" + shareeUser.email, "--role=READER");

    shareeUser.login();

    // `terra resource describe --name=$name`
    UFGcsBucket describeBucket =
        TestCommand.runAndParseCommandExpectSuccess(
            UFGcsBucket.class, "resource", "describe", "--name=" + name);

    // the external bucket created in the beforeall method should have 1 blob in it, but the sharee
    // user doesn't have read access to the bucket so they can't know that
    assertNull(describeBucket.numObjects, "referenced bucket with no access contains NULL objects");
    assertNull(describeBucket.location, "referenced bucket with no access contains NULL location");
  }
}<|MERGE_RESOLUTION|>--- conflicted
+++ resolved
@@ -22,11 +22,7 @@
 import org.junit.jupiter.api.Test;
 
 /** Tests for including the number of objects in a GCS bucket resource's description. */
-<<<<<<< HEAD
-@Tag("unit")
-=======
 @Tag("unit-gcp")
->>>>>>> 27fc8df0
 public class GcsBucketNumObjects extends SingleWorkspaceUnitGcp {
   // external bucket to use for creating GCS bucket references in the workspace
   private BucketInfo externalBucket;
