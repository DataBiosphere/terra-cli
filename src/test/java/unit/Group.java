package unit;

import static org.hamcrest.MatcherAssert.assertThat;
import static org.junit.jupiter.api.Assertions.assertEquals;
import static org.junit.jupiter.api.Assertions.assertTrue;

import bio.terra.cli.serialization.userfacing.UFGroup;
import bio.terra.cli.serialization.userfacing.UFGroupMember;
import bio.terra.cli.service.SamService.GroupPolicy;
import com.fasterxml.jackson.core.JsonProcessingException;
import com.fasterxml.jackson.core.type.TypeReference;
import harness.TestCommand;
import harness.TestUser;
import harness.baseclasses.ClearContextUnit;
import harness.utils.SamGroups;
import java.io.IOException;
import java.util.Arrays;
import java.util.List;
import java.util.Optional;
import java.util.stream.Collectors;
import org.hamcrest.CoreMatchers;
import org.junit.jupiter.api.AfterAll;
import org.junit.jupiter.api.DisplayName;
import org.junit.jupiter.api.Tag;
import org.junit.jupiter.api.Test;

/** Tests for the `terra group` commands. */
@Tag("unit")
public class Group extends ClearContextUnit {
  SamGroups trackedGroups = new SamGroups();

  @AfterAll
  void cleanupOnce() throws IOException {
    // try to delete each group that was created by a method in this class
    trackedGroups.deleteAllTrackedGroups();
  }

  @Test
  @DisplayName("list, describe, list-users reflect creating and deleting a group")
  void listDescribeUsersReflectCreateDelete() throws IOException {
    TestUser testUser = TestUser.chooseTestUser();
    testUser.login();

    // `terra group create --name=$name`
    String name = SamGroups.randomGroupName();
    UFGroup groupCreated =
        TestCommand.runAndParseCommandExpectSuccess(
            UFGroup.class, "group", "create", "--name=" + name);

    // track the group so we can clean it up in case this test method fails
    trackedGroups.trackGroup(name, testUser);

    // check that the name and email match
    assertEquals(name, groupCreated.name, "group name matches after create");
    assertThat(
        "group email contains the name", groupCreated.email, CoreMatchers.containsString(name));
    assertThat(
        "group creator is an admin", groupCreated.currentUserPolicies.contains(GroupPolicy.ADMIN));

    // `terra group list-users --name=$name`
    // check that the group creator is included in the list and is an admin
    expectListedMemberWithPolicies(name, testUser.email, GroupPolicy.ADMIN);

    // `terra group list`
    List<UFGroup> groupList =
        TestCommand.runAndParseCommandExpectSuccess(new TypeReference<>() {}, "group", "list");

    // check that the listed group matches the created one
    Optional<UFGroup> matchedGroup =
        groupList.stream().filter(listedGroup -> listedGroup.name.equals(name)).findAny();
    assertTrue(matchedGroup.isPresent(), "group appears in list after create");
    assertEquals(name, matchedGroup.get().name, "group name matches list output after create");
    assertEquals(
        groupCreated.email,
        matchedGroup.get().email,
        "group email matches list output after create");
    assertTrue(
        matchedGroup.get().currentUserPolicies.contains(GroupPolicy.ADMIN),
        "group policies for current user matches list output after create");

    // call `terra group list` with table format
    expectGroupListedMemberWithPoliciesTableFormat(name, groupCreated.email, GroupPolicy.ADMIN);

    // `terra group describe --name=$name`
    UFGroup groupDescribed =
        TestCommand.runAndParseCommandExpectSuccess(
            UFGroup.class, "group", "describe", "--name=" + name);

    // check that the described group matches the created one
    assertEquals(name, groupDescribed.name, "group name matches describe output after create");
    assertEquals(
        groupCreated.email,
        groupDescribed.email,
        "group email matches describe output after create");
    assertTrue(
        groupDescribed.currentUserPolicies.contains(GroupPolicy.ADMIN),
        "group policies for current user matches describe output after create");
    assertEquals(
        1, groupDescribed.numMembers, "group # members matches describe output after create");

    // `terra group delete --name=$name`
    TestCommand.runCommandExpectSuccess("group", "delete", "--name=" + name, "--quiet");

    // `terra group list`
    groupList =
        TestCommand.runAndParseCommandExpectSuccess(new TypeReference<>() {}, "group", "list");

    // check that the group is not included in the list output
    matchedGroup =
        groupList.stream().filter(listedGroup -> listedGroup.name.equals(name)).findAny();
    assertTrue(matchedGroup.isEmpty(), "group does not appear in list after delete");
  }

  @Test
  @DisplayName("describe, delete, list-users, add-user, remove-user all fail with invalid group")
  void invalidGroup() throws IOException {
    TestUser.chooseTestUser().login();
    String badName = "terraCLI_nonexistentGroup";

    // `terra group describe --name=$name`
    TestCommand.Result cmd = TestCommand.runCommand("group", "describe", "--name=" + badName);
    expectGroupNotFound(cmd);

    // `terra group delete --name=$name`
    cmd = TestCommand.runCommand("group", "delete", "--name=" + badName, "--quiet");
    expectGroupNotFound(cmd);

    // `terra group list-users --name=$name`
    cmd = TestCommand.runCommand("group", "list-users", "--name=" + badName);
    expectGroupNotFound(cmd);

    // `terra group add-user --name=$name`
    cmd =
        TestCommand.runCommand(
            "group",
            "add-user",
            "--name=" + badName,
            "--email=" + TestUser.chooseTestUser().email,
            "--policy=MEMBER");
    expectGroupNotFound(cmd);

    // `terra group remove-user --name=$name`
    cmd =
        TestCommand.runCommand(
            "group",
            "remove-user",
            "--name=" + badName,
            "--email=" + TestUser.chooseTestUser().email,
            "--policy=MEMBER");
    expectGroupNotFound(cmd);
  }

  @Test
  @DisplayName("only an admin, not a member, can modify a group")
  void onlyAdminCanModifyGroup() throws IOException {
    TestUser groupCreator = TestUser.chooseTestUser();
    groupCreator.login();

    // `terra group create --name=$name`
    String name = SamGroups.randomGroupName();
    TestCommand.runCommandExpectSuccess("group", "create", "--name=" + name);

    // track the group so we can clean it up in case this test method fails
    trackedGroups.trackGroup(name, groupCreator);

    // `terra group add-user --name=$name`
    TestUser groupMember = TestUser.chooseTestUserWhoIsNot(groupCreator);
    TestCommand.runCommandExpectSuccess(
        "group", "add-user", "--name=" + name, "--email=" + groupMember.email, "--policy=MEMBER");

    // `terra group delete --name=$name` as member
    groupMember.login();
    TestCommand.runCommandExpectExitCode(2, "group", "delete", "--name=" + name, "--quiet");

    // `terra group add-user --email=$email --policy=ADMIN` as member
    TestCommand.runCommandExpectExitCode(
        2, "group", "add-user", "--name=" + name, "--email=" + groupMember.email, "--policy=ADMIN");

    // `terra group remove-user --email=$email --policy=MEMBER` as member
    TestCommand.runCommandExpectExitCode(
        2,
        "group",
        "remove-user",
        "--name=" + name,
        "--email=" + groupMember.email,
        "--policy=MEMBER");

    // `terra group delete --name=$name` as admin
    groupCreator.login();
    TestCommand.runCommandExpectSuccess("group", "delete", "--name=" + name, "--quiet");
  }

  @Test
  @DisplayName("list-users reflects adding and removing a user")
  void listUsersReflectsAddRemove() throws IOException {
    TestUser groupCreator = TestUser.chooseTestUser();
    groupCreator.login();

    // `terra group create --name=$name`
    String name = SamGroups.randomGroupName();
    TestCommand.runCommandExpectSuccess("group", "create", "--name=" + name);

    // track the group so we can clean it up in case this test method fails
    trackedGroups.trackGroup(name, groupCreator);

    // `terra group add-user --name=$name --email=$email --policy=MEMBER`
    TestUser groupMember = TestUser.chooseTestUserWhoIsNot(groupCreator);
    TestCommand.runCommandExpectSuccess(
        "group", "add-user", "--name=" + name, "--email=" + groupMember.email, "--policy=MEMBER");

    // check that group member is included in the list-users output with one policy
    expectListedMemberWithPolicies(name, groupMember.email, GroupPolicy.MEMBER);

    // `terra group add-user --name=$name --email=$email --policy=ADMIN`
    TestCommand.runCommandExpectSuccess(
        "group", "add-user", "--name=" + name, "--email=" + groupMember.email, "--policy=ADMIN");

    // Call `terra group list-users` with table format
    expectListedMemberWithPoliciesTableFormat(
        name, groupMember.email, GroupPolicy.MEMBER, GroupPolicy.ADMIN);

    // `terra group describe --name=$name`
    UFGroup groupDescribed =
        TestCommand.runAndParseCommandExpectSuccess(
            UFGroup.class, "group", "describe", "--name=" + name);
    assertEquals(2, groupDescribed.numMembers, "group describe shows two members");

    // `terra group remove-user --name=$name --email=$email --policy=MEMBER`
    TestCommand.runCommandExpectSuccess(
        "group",
        "remove-user",
        "--name=" + name,
        "--email=" + groupMember.email,
        "--policy=MEMBER");

    // check that group member is included in the list-users output with one policy
    expectListedMemberWithPolicies(name, groupMember.email, GroupPolicy.ADMIN);

    // `terra group remove-user --name=$name --email=$email --policy=ADMIN`
    TestCommand.runCommandExpectSuccess(
        "group", "remove-user", "--name=" + name, "--email=" + groupMember.email, "--policy=ADMIN");

    // check that group member is no longer included in the list-users output
    Optional<UFGroupMember> listedGroupMember = listMembersWithEmail(name, groupMember.email);
    assertTrue(listedGroupMember.isEmpty(), "test user is no longer included in members list");

    // check that the group creator is included in the list-users output
    expectListedMemberWithPolicies(name, groupCreator.email, GroupPolicy.ADMIN);

    // `terra group delete --name=$name`
    TestCommand.runCommandExpectSuccess("group", "delete", "--name=" + name, "--quiet");
  }

  @Test
  @DisplayName("cli-testers group includes the appropriate test users")
  void cliTestersGroupMembership() throws IOException {
    // NOTE: this test is checking that test users and spend access are setup as expected for CLI
    // testing. it's not really testing CLI functionality specifically.
    TestUser groupAdmin = TestUser.chooseTestUserWithOwnerAccess();
    groupAdmin.login();

    List<TestUser> expectedGroupMembers =
        TestUser.getTestUsers().stream()
            .filter(
                testUser ->
                    testUser.spendEnabled.equals(TestUser.SpendEnabled.CLI_TEST_USERS_GROUP))
            .collect(Collectors.toList());
    for (TestUser expectedGroupMember : expectedGroupMembers) {
      // check that the test user is included in the list-users output
      expectListedMemberWithPolicies(
          TestUser.CLI_TEST_USERS_GROUP_NAME, expectedGroupMember.email, GroupPolicy.MEMBER);
    }
  }

  /** Helper method to check that a command returned a group not found error. */
  private static void expectGroupNotFound(TestCommand.Result cmd) {
    assertEquals(1, cmd.exitCode, "specifying a nonexistent group threw a UserActionableException");
    assertThat(
        "error message indicates group not found",
        cmd.stdErr,
        CoreMatchers.containsString("No group found with this name"));
  }

  /**
   * Helper method to check that a group member is included in the list with the specified policies.
   */
  private static void expectListedMemberWithPolicies(
      String group, String email, GroupPolicy... policies) throws JsonProcessingException {
    Optional<UFGroupMember> groupMember = listMembersWithEmail(group, email);
    assertTrue(groupMember.isPresent(), "test user is in members list");
    assertEquals(
        policies.length,
        groupMember.get().policies.size(),
        "test user has the right number of policies");
    assertTrue(
        groupMember.get().policies.containsAll(Arrays.asList(policies)),
        "test user has the right policies");
  }

<<<<<<< HEAD
  private TestCommand.Result expectGroupListedMemberWithPoliciesTableFormat(
      String name, String email, GroupPolicy... policies) throws JsonProcessingException {
    // call `terra group list` in table format
    TestCommand.Result cmd = TestCommand.runCommand("group", "list");
=======
  private TestCommand.Result expectListedMemberWithPoliciesTableFormat(
      String name, String email, GroupPolicy... policies) throws JsonProcessingException {
    // call `terra group list-users` in table format
    TestCommand.Result cmd = TestCommand.runCommand("group", "list-users", "--name=" + name);
>>>>>>> c34ff7b0

    // assert header is correct
    String[] rows = cmd.stdOut.split("\\n");
    String[] rowHead = rows[0].split("\\s+");
<<<<<<< HEAD
    assertEquals("NAME", rowHead[0]);
    assertEquals("EMAIL", rowHead[1]);
    assertEquals("MEMBERS", rowHead[2]);
    assertEquals("POLICIES", rowHead[3]);

    // assert name, email and policies are correct
    boolean nameAndEmailExists = false;

    for (int i = 1; i < rows.length; i++) {
      // Convert to lower-case because email in broad.json is mixed case
      if (rows[i].contains(email) && rows[i].contains(name)) {
        nameAndEmailExists = true;
=======
    assertEquals("EMAIL", rowHead[0]);
    assertEquals("POLICIES", rowHead[1]);

    // assert email and policies are correct
    boolean emailExists = false;
    for (int i = 1; i < rows.length; i++) {
      // Convert to lower-case because email in broad.json is mixed case
      if (rows[i].contains(email.toLowerCase())) {
        emailExists = true;
>>>>>>> c34ff7b0
        for (var policy : policies) {
          assertThat("Row has all policies.", rows[i].contains(policy.toString()));
        }
      }
    }
<<<<<<< HEAD
    assertTrue(nameAndEmailExists, "Name and email address for group member should be included in table output.");
=======
    // email address for group member should be included in table output.
    assertTrue(emailExists, "Email address for group member should be included in table output.");
>>>>>>> c34ff7b0
    return cmd;
  }

  /**
   * Helper method to call `terra group list-users` and filter the results on the specified user
   * email.
   */
  static Optional<UFGroupMember> listMembersWithEmail(String group, String email)
      throws JsonProcessingException {
    // `terra group list-users --format=json`
    List<UFGroupMember> listGroupMembers =
        TestCommand.runAndParseCommandExpectSuccess(
            new TypeReference<>() {}, "group", "list-users", "--name=" + group);

    // find the user in the list
    return listGroupMembers.stream().filter(user -> user.email.equalsIgnoreCase(email)).findAny();
  }
}<|MERGE_RESOLUTION|>--- conflicted
+++ resolved
@@ -297,35 +297,45 @@
         "test user has the right policies");
   }
 
-<<<<<<< HEAD
   private TestCommand.Result expectGroupListedMemberWithPoliciesTableFormat(
       String name, String email, GroupPolicy... policies) throws JsonProcessingException {
     // call `terra group list` in table format
     TestCommand.Result cmd = TestCommand.runCommand("group", "list");
-=======
+
+    // assert header is correct
+    String[] rows = cmd.stdOut.split("\\n");
+    String[] rowHead = rows[0].split("\\s+");
+    assertEquals("NAME", rowHead[0]);
+    assertEquals("EMAIL", rowHead[1]);
+    assertEquals("MEMBERS", rowHead[2]);
+    assertEquals("POLICIES", rowHead[3]);
+
+    // assert name, email and policies are correct
+    boolean nameAndEmailExists = false;
+
+    for (int i = 1; i < rows.length; i++) {
+      // Convert to lower-case because email in broad.json is mixed case
+      if (rows[i].contains(email) && rows[i].contains(name)) {
+        nameAndEmailExists = true;
+        for (var policy : policies) {
+          assertThat("Row has all policies.", rows[i].contains(policy.toString()));
+        }
+      }
+    }
+    assertTrue(
+        nameAndEmailExists,
+        "Name and email address for group member should be included in table output.");
+    return cmd;
+  }
+
   private TestCommand.Result expectListedMemberWithPoliciesTableFormat(
       String name, String email, GroupPolicy... policies) throws JsonProcessingException {
     // call `terra group list-users` in table format
     TestCommand.Result cmd = TestCommand.runCommand("group", "list-users", "--name=" + name);
->>>>>>> c34ff7b0
 
     // assert header is correct
     String[] rows = cmd.stdOut.split("\\n");
     String[] rowHead = rows[0].split("\\s+");
-<<<<<<< HEAD
-    assertEquals("NAME", rowHead[0]);
-    assertEquals("EMAIL", rowHead[1]);
-    assertEquals("MEMBERS", rowHead[2]);
-    assertEquals("POLICIES", rowHead[3]);
-
-    // assert name, email and policies are correct
-    boolean nameAndEmailExists = false;
-
-    for (int i = 1; i < rows.length; i++) {
-      // Convert to lower-case because email in broad.json is mixed case
-      if (rows[i].contains(email) && rows[i].contains(name)) {
-        nameAndEmailExists = true;
-=======
     assertEquals("EMAIL", rowHead[0]);
     assertEquals("POLICIES", rowHead[1]);
 
@@ -335,18 +345,13 @@
       // Convert to lower-case because email in broad.json is mixed case
       if (rows[i].contains(email.toLowerCase())) {
         emailExists = true;
->>>>>>> c34ff7b0
         for (var policy : policies) {
           assertThat("Row has all policies.", rows[i].contains(policy.toString()));
         }
       }
     }
-<<<<<<< HEAD
-    assertTrue(nameAndEmailExists, "Name and email address for group member should be included in table output.");
-=======
     // email address for group member should be included in table output.
     assertTrue(emailExists, "Email address for group member should be included in table output.");
->>>>>>> c34ff7b0
     return cmd;
   }
 
