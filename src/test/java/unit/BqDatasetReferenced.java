package unit;

import static harness.utils.ExternalBQDatasets.randomDatasetId;
import static org.hamcrest.MatcherAssert.assertThat;
import static org.junit.jupiter.api.Assertions.assertEquals;
import static unit.BqDatasetControlled.listDatasetResourcesWithName;
import static unit.BqDatasetControlled.listOneDatasetResourceWithName;

import bio.terra.cli.serialization.userfacing.resource.UFBqDataset;
import bio.terra.workspace.model.CloningInstructionsEnum;
import com.google.api.services.bigquery.model.DatasetReference;
import harness.TestCommand;
import harness.baseclasses.SingleWorkspaceUnit;
import harness.utils.Auth;
import harness.utils.ExternalBQDatasets;
import harness.utils.ExternalBQDatasets.IamMemberType;
import java.io.IOException;
import java.util.List;
import org.hamcrest.CoreMatchers;
import org.json.JSONObject;
import org.junit.jupiter.api.AfterAll;
import org.junit.jupiter.api.BeforeAll;
import org.junit.jupiter.api.DisplayName;
import org.junit.jupiter.api.Tag;
import org.junit.jupiter.api.Test;

/** Tests for the `terra resource` commands that handle referenced BQ datasets. */
@Tag("unit")
public class BqDatasetReferenced extends SingleWorkspaceUnit {

  // external dataset to use for creating BQ dataset references in the workspace
  private DatasetReference externalDataset;
  private DatasetReference externalDataset2;

  @BeforeAll
  @Override
  protected void setupOnce() throws Exception {
    super.setupOnce();
    externalDataset = ExternalBQDatasets.createDataset();
    externalDataset2 = ExternalBQDatasets.createDataset();

    // grant the user's proxy group access to the dataset so that it will pass WSM's access check
    // when adding it as a referenced resource
    ExternalBQDatasets.grantReadAccess(
        externalDataset, Auth.getProxyGroupEmail(), ExternalBQDatasets.IamMemberType.GROUP);
    ExternalBQDatasets.grantReadAccess(
        externalDataset2, Auth.getProxyGroupEmail(), IamMemberType.GROUP);
  }

  @AfterAll
  @Override
  protected void cleanupOnce() throws Exception {
    super.cleanupOnce();
    ExternalBQDatasets.deleteDataset(externalDataset);
    ExternalBQDatasets.deleteDataset(externalDataset2);
    externalDataset = null;
    externalDataset2 = null;
  }

  @Test
  @DisplayName("list and describe reflect adding a new referenced dataset")
  void listDescribeReflectAdd() throws IOException {
    workspaceCreator.login();

    // `terra workspace set --id=$id`
    TestCommand.runCommandExpectSuccess("workspace", "set", "--id=" + getUserFacingId());

    // `terra resource add-ref bq-dataset --name=$name --project-id=$projectId
    // --dataset-id=$datasetId --format=json`
    String name = "listDescribeReflectAdd";
    UFBqDataset addedDataset =
        TestCommand.runAndParseCommandExpectSuccess(
            UFBqDataset.class,
            "resource",
            "add-ref",
            "bq-dataset",
            "--name=" + name,
            "--project-id=" + externalDataset.getProjectId(),
            "--dataset-id=" + externalDataset.getDatasetId());

    // check that the name, project id, and dataset id match
    assertEquals(name, addedDataset.name, "add ref output matches name");
    assertEquals(
        externalDataset.getProjectId(),
        addedDataset.projectId,
        "add ref output matches project id");
    assertEquals(
        externalDataset.getDatasetId(),
        addedDataset.datasetId,
        "add ref output matches dataset id");

    // check that the dataset is in the list
    UFBqDataset matchedResource = listOneDatasetResourceWithName(name);
    assertEquals(name, matchedResource.name, "list output matches name");
    assertEquals(
        externalDataset.getProjectId(),
        matchedResource.projectId,
        "list output matches project id");
    assertEquals(
        externalDataset.getDatasetId(),
        matchedResource.datasetId,
        "list output matches dataset id");

    // `terra resource describe --name=$name --format=json`
    UFBqDataset describeResource =
        TestCommand.runAndParseCommandExpectSuccess(
            UFBqDataset.class, "resource", "describe", "--name=" + name);

    // check that the name, project id, and dataset id match
    assertEquals(name, describeResource.name, "describe resource output matches name");
    assertEquals(
        externalDataset.getProjectId(),
        describeResource.projectId,
        "describe resource output matches project id");
    assertEquals(
        externalDataset.getDatasetId(),
        describeResource.datasetId,
        "describe resource output matches dataset id");

    // `terra resource delete --name=$name`
    TestCommand.runCommandExpectSuccess("resource", "delete", "--name=" + name, "--quiet");
  }

  @Test
  @DisplayName("list reflects deleting a referenced dataset")
  void listReflectsDelete() throws IOException {
    workspaceCreator.login();

    // `terra workspace set --id=$id`
    TestCommand.runCommandExpectSuccess("workspace", "set", "--id=" + getUserFacingId());

    // `terra resource add-ref bq-dataset --name=$name --project-id=$projectId
    // --dataset-id=$datasetId --format=json`
    String name = "listReflectsDelete";
    TestCommand.runCommandExpectSuccess(
        "resource",
        "add-ref",
        "bq-dataset",
        "--name=" + name,
        "--project-id=" + externalDataset.getProjectId(),
        "--dataset-id=" + externalDataset.getDatasetId());

    // `terra resource delete --name=$name --format=json`
    TestCommand.runCommandExpectSuccess("resource", "delete", "--name=" + name, "--quiet");

    // check that the dataset is not in the list
    List<UFBqDataset> matchedResources = listDatasetResourcesWithName(name);
    assertEquals(0, matchedResources.size(), "no resource found with this name");
  }

  @Test
  @DisplayName("resolve a referenced dataset")
  void resolve() throws IOException {
    workspaceCreator.login();

    // `terra workspace set --id=$id`
    TestCommand.runCommandExpectSuccess("workspace", "set", "--id=" + getUserFacingId());

    // `terra resource add-ref bq-dataset --name=$name --project-id=$projectId
    // --dataset-id=$datasetId --format=json`
    String name = "resolve";
    TestCommand.runCommandExpectSuccess(
        "resource",
        "add-ref",
        "bq-dataset",
        "--name=" + name,
        "--project-id=" + externalDataset.getProjectId(),
        "--dataset-id=" + externalDataset.getDatasetId());

    // `terra resource resolve --name=$name --format=json`
    JSONObject resolved =
<<<<<<< HEAD
        new JSONObject(
            TestCommand.runAndGetResultExpectSuccess("resource", "resolve", "--name=" + name)
                .stdOut);
=======
        TestCommand.runAndGetJsonObjectExpectSuccess("resource", "resolve", "--name=" + name);
>>>>>>> 5bb73bfe
    assertEquals(
        ExternalBQDatasets.getDatasetFullPath(
            externalDataset.getProjectId(), externalDataset.getDatasetId()),
        resolved.get(name),
        "default resolve includes [project id].[dataset id]");

    // `terra resource resolve --name=$name --bq-path=PROJECT_ID_ONLY --format=json`
    JSONObject resolvedProjectIdOnly =
<<<<<<< HEAD
        new JSONObject(
            TestCommand.runAndGetResultExpectSuccess(
                    "resource", "resolve", "--name=" + name, "--bq-path=PROJECT_ID_ONLY")
                .stdOut);
=======
        TestCommand.runAndGetJsonObjectExpectSuccess(
            "resource", "resolve", "--name=" + name, "--bq-path=PROJECT_ID_ONLY");
>>>>>>> 5bb73bfe
    assertEquals(
        externalDataset.getProjectId(),
        resolvedProjectIdOnly.get(name),
        "resolve with option PROJECT_ID_ONLY only includes the project id");

    // `terra resource resolve --name=$name --bq-path=DATASET_ID_ONLY --format=json`
    JSONObject resolvedDatasetIdOnly =
<<<<<<< HEAD
        new JSONObject(
            TestCommand.runAndGetResultExpectSuccess(
                    "resource", "resolve", "--name=" + name, "--bq-path=DATASET_ID_ONLY")
                .stdOut);
=======
        TestCommand.runAndGetJsonObjectExpectSuccess(
            "resource", "resolve", "--name=" + name, "--bq-path=DATASET_ID_ONLY");
>>>>>>> 5bb73bfe
    assertEquals(
        externalDataset.getDatasetId(),
        resolvedDatasetIdOnly.get(name),
        "resolve with option DATASET_ID_ONLY only includes the project id");

    // `terra resource delete --name=$name`
    TestCommand.runCommandExpectSuccess("resource", "delete", "--name=" + name, "--quiet");
  }

  @Test
  @DisplayName("check-access for a referenced dataset")
  void checkAccess() throws IOException {
    workspaceCreator.login();

    // `terra workspace set --id=$id`
    TestCommand.runCommandExpectSuccess("workspace", "set", "--id=" + getUserFacingId());

    // `terra resource add-ref bq-dataset --name=$name --project-id=$projectId
    // --dataset-id=$datasetId --format=json`
    String name = "checkAccess";
    TestCommand.runCommandExpectSuccess(
        "resource",
        "add-ref",
        "bq-dataset",
        "--name=" + name,
        "--project-id=" + externalDataset.getProjectId(),
        "--dataset-id=" + externalDataset.getDatasetId());

    // `terra resource check-access --name=$name
    TestCommand.runCommandExpectSuccess("resource", "check-access", "--name=" + name);

    // `terra resource delete --name=$name`
    TestCommand.runCommandExpectSuccess("resource", "delete", "--name=" + name, "--quiet");
  }

  @Test
  @DisplayName("add a referenced dataset, specifying all options")
  void addWithAllOptions() throws IOException {
    workspaceCreator.login();

    // `terra workspace set --id=$id`
    TestCommand.runCommandExpectSuccess("workspace", "set", "--id=" + getUserFacingId());

    // `terra resource add-ref bq-dataset --name=$name --project-id=$projectId
    // --dataset-id=$datasetId --cloning=$cloning
    // --description=$description --format=json`
    String name = "addWithAllOptions";
    CloningInstructionsEnum cloning = CloningInstructionsEnum.NOTHING;
    String description = "add with all options";
    UFBqDataset addedDataset =
        TestCommand.runAndParseCommandExpectSuccess(
            UFBqDataset.class,
            "resource",
            "add-ref",
            "bq-dataset",
            "--name=" + name,
            "--project-id=" + externalDataset.getProjectId(),
            "--dataset-id=" + externalDataset.getDatasetId(),
            "--cloning=" + cloning,
            "--description=" + description);

    // check that the properties match
    assertEquals(name, addedDataset.name, "add ref output matches name");
    assertEquals(
        externalDataset.getProjectId(),
        addedDataset.projectId,
        "add ref output matches project id");
    assertEquals(
        externalDataset.getDatasetId(),
        addedDataset.datasetId,
        "add ref output matches dataset id");
    assertEquals(cloning, addedDataset.cloningInstructions, "add ref output matches cloning");
    assertEquals(description, addedDataset.description, "add ref output matches description");

    // `terra resource describe --name=$name --format=json`
    UFBqDataset describeResource =
        TestCommand.runAndParseCommandExpectSuccess(
            UFBqDataset.class, "resource", "describe", "--name=" + name);

    // check that the properties match
    assertEquals(name, describeResource.name, "describe resource output matches name");
    assertEquals(
        externalDataset.getProjectId(),
        describeResource.projectId,
        "describe resource output matches project id");
    assertEquals(
        externalDataset.getDatasetId(),
        describeResource.datasetId,
        "describe resource output matches dataset id");
    assertEquals(cloning, describeResource.cloningInstructions, "describe output matches cloning");
    assertEquals(description, describeResource.description, "describe output matches description");

    // `terra resources delete --name=$name`
    TestCommand.runCommandExpectSuccess("resource", "delete", "--name=" + name, "--quiet");
  }

  @Test
  @DisplayName("update a referenced dataset, one property at a time")
  void updateIndividualProperties() throws IOException {
    workspaceCreator.login();

    // `terra workspace set --id=$id`
    TestCommand.runCommandExpectSuccess("workspace", "set", "--id=" + getUserFacingId());

    // `terra resources add-ref bq-dataset --name=$name --project-id=$projectId
    // --dataset-id=$datasetId  --description=$description`
    String name = "updateIndividualProperties";
    String description = "updateDescription";
    TestCommand.runCommandExpectSuccess(
        "resource",
        "add-ref",
        "bq-dataset",
        "--name=" + name,
        "--description=" + description,
        "--project-id=" + externalDataset.getProjectId(),
        "--dataset-id=" + externalDataset.getDatasetId());

    // update just the name
    // `terra resources update bq-dataset --name=$name --new-name=$newName`
    String newName = "updateIndividualProperties_NEW";
    UFBqDataset updatedDataset =
        TestCommand.runAndParseCommandExpectSuccess(
            UFBqDataset.class,
            "resource",
            "update",
            "bq-dataset",
            "--name=" + name,
            "--new-name=" + newName);
    assertEquals(newName, updatedDataset.name);
    assertEquals(description, updatedDataset.description);

    // `terra resources describe --name=$newName`
    UFBqDataset describedDataset =
        TestCommand.runAndParseCommandExpectSuccess(
            UFBqDataset.class, "resource", "describe", "--name=" + newName);
    assertEquals(description, describedDataset.description);

    // update description and cloning instructions
    // `terra resources update bq-dataset --name=$newName --new-description=$newDescription
    // --new-cloning=$CloningInstructionsEnum.NOTHING`
    String newDescription = "updateDescription_NEW";
    updatedDataset =
        TestCommand.runAndParseCommandExpectSuccess(
            UFBqDataset.class,
            "resource",
            "update",
            "bq-dataset",
            "--name=" + newName,
            "--new-description=" + newDescription,
            "--new-cloning=" + CloningInstructionsEnum.NOTHING);
    assertEquals(newName, updatedDataset.name);
    assertEquals(newDescription, updatedDataset.description);

    // `terra resources describe --name=$newName`
    describedDataset =
        TestCommand.runAndParseCommandExpectSuccess(
            UFBqDataset.class, "resource", "describe", "--name=" + newName);
    assertEquals(newDescription, describedDataset.description);
    assertEquals(CloningInstructionsEnum.NOTHING, describedDataset.cloningInstructions);

    updatedDataset =
        TestCommand.runAndParseCommandExpectSuccess(
            UFBqDataset.class,
            "resource",
            "update",
            "bq-dataset",
            "--name=" + newName,
            "--new-dataset-id=" + externalDataset2.getDatasetId());
    assertEquals(externalDataset2.getDatasetId(), updatedDataset.datasetId);
    assertEquals(externalDataset2.getProjectId(), updatedDataset.projectId);

    describedDataset =
        TestCommand.runAndParseCommandExpectSuccess(
            UFBqDataset.class, "resource", "describe", "--name=" + newName);
    assertEquals(newDescription, describedDataset.description);
    assertEquals(externalDataset2.getProjectId(), describedDataset.projectId);
    assertEquals(externalDataset2.getDatasetId(), describedDataset.datasetId);
  }

  @Test
  @DisplayName("update a referenced dataset, specifying multiple or none of the properties")
  void updateMultipleOrNoProperties() throws IOException {
    workspaceCreator.login();

    // `terra workspace set --id=$id`
    TestCommand.runCommandExpectSuccess("workspace", "set", "--id=" + getUserFacingId());

    // `terra resource create bq-dataset --name=$name --dataset-id=$datasetId --format=json`
    String controlledDataset = "controlledDataset";
    String datasetId = randomDatasetId();
    UFBqDataset createdDataset =
        TestCommand.runAndParseCommandExpectSuccess(
            UFBqDataset.class,
            "resource",
            "create",
            "bq-dataset",
            "--name=" + controlledDataset,
            "--dataset-id=" + datasetId);

    // `terra resources add-ref bq-dataset --name=$name --project-id=$projectId
    // --dataset-id=$datasetId  --description=$description`
    String name = "updateMultipleOrNoProperties";
    String description = "updateDescription";
    TestCommand.runCommandExpectSuccess(
        "resource",
        "add-ref",
        "bq-dataset",
        "--name=" + name,
        "--description=" + description,
        "--project-id=" + externalDataset.getProjectId(),
        "--dataset-id=" + externalDataset.getDatasetId());

    // call update without specifying any properties to modify
    // `terra resources update bq-dataset --name=$name`
    String stdErr =
        TestCommand.runCommandExpectExitCode(
            1, "resource", "update", "bq-dataset", "--name=" + name);
    assertThat(
        "error message says that at least one property must be specified",
        stdErr,
        CoreMatchers.containsString("Specify at least one property to update"));

    // update both the name and description
    // `terra resources update bq-dataset --name=$newName --new-name=$newName
    // --new-description=$newDescription`
    String newName = "updateMultipleOrNoProperties_NEW";
    String newDescription = "updateDescription_NEW";
    UFBqDataset updateDataset =
        TestCommand.runAndParseCommandExpectSuccess(
            UFBqDataset.class,
            "resource",
            "update",
            "bq-dataset",
            "--name=" + name,
            "--new-name=" + newName,
            "--new-description=" + newDescription,
            "--new-project-id=" + createdDataset.projectId,
            "--new-dataset-id=" + createdDataset.datasetId);
    assertEquals(newName, updateDataset.name);
    assertEquals(newDescription, updateDataset.description);
    assertEquals(createdDataset.projectId, updateDataset.projectId);
    assertEquals(createdDataset.datasetId, updateDataset.datasetId);

    // `terra resources describe --name=$newName`
    UFBqDataset describeDataset =
        TestCommand.runAndParseCommandExpectSuccess(
            UFBqDataset.class, "resource", "describe", "--name=" + newName);
    assertEquals(newDescription, describeDataset.description);
    assertEquals(createdDataset.datasetId, describeDataset.datasetId);
    assertEquals(createdDataset.projectId, describeDataset.projectId);

    // `terra resource delete --name=$name`
    TestCommand.runCommandExpectSuccess(
        "resource", "delete", "--name=" + controlledDataset, "--quiet");
    TestCommand.runCommandExpectSuccess("resource", "delete", "--name=" + newName, "--quiet");
  }
}<|MERGE_RESOLUTION|>--- conflicted
+++ resolved
@@ -169,13 +169,7 @@
 
     // `terra resource resolve --name=$name --format=json`
     JSONObject resolved =
-<<<<<<< HEAD
-        new JSONObject(
-            TestCommand.runAndGetResultExpectSuccess("resource", "resolve", "--name=" + name)
-                .stdOut);
-=======
         TestCommand.runAndGetJsonObjectExpectSuccess("resource", "resolve", "--name=" + name);
->>>>>>> 5bb73bfe
     assertEquals(
         ExternalBQDatasets.getDatasetFullPath(
             externalDataset.getProjectId(), externalDataset.getDatasetId()),
@@ -184,15 +178,8 @@
 
     // `terra resource resolve --name=$name --bq-path=PROJECT_ID_ONLY --format=json`
     JSONObject resolvedProjectIdOnly =
-<<<<<<< HEAD
-        new JSONObject(
-            TestCommand.runAndGetResultExpectSuccess(
-                    "resource", "resolve", "--name=" + name, "--bq-path=PROJECT_ID_ONLY")
-                .stdOut);
-=======
         TestCommand.runAndGetJsonObjectExpectSuccess(
             "resource", "resolve", "--name=" + name, "--bq-path=PROJECT_ID_ONLY");
->>>>>>> 5bb73bfe
     assertEquals(
         externalDataset.getProjectId(),
         resolvedProjectIdOnly.get(name),
@@ -200,15 +187,8 @@
 
     // `terra resource resolve --name=$name --bq-path=DATASET_ID_ONLY --format=json`
     JSONObject resolvedDatasetIdOnly =
-<<<<<<< HEAD
-        new JSONObject(
-            TestCommand.runAndGetResultExpectSuccess(
-                    "resource", "resolve", "--name=" + name, "--bq-path=DATASET_ID_ONLY")
-                .stdOut);
-=======
         TestCommand.runAndGetJsonObjectExpectSuccess(
             "resource", "resolve", "--name=" + name, "--bq-path=DATASET_ID_ONLY");
->>>>>>> 5bb73bfe
     assertEquals(
         externalDataset.getDatasetId(),
         resolvedDatasetIdOnly.get(name),
