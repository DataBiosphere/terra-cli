--- conflicted
+++ resolved
@@ -25,14 +25,8 @@
 import org.junit.jupiter.api.TestInfo;
 
 /** Tests for specifying lifecycle rules for controlled GCS buckets. */
-<<<<<<< HEAD
-@Tag("unit")
-public class GcsBucketLifecycle extends SingleWorkspaceUnitGcp {
-
-=======
 @Tag("unit-gcp")
 public class GcsBucketLifecycle extends SingleWorkspaceUnitGcp {
->>>>>>> 27fc8df0
   /**
    * Assert that the bucket lifecycle rules retrieved from GCS directly match what's expected for
    * the multipleRules.json file.
