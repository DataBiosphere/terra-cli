package unit;

import static org.hamcrest.MatcherAssert.assertThat;
import static org.hamcrest.Matchers.equalTo;
import static org.junit.jupiter.api.Assertions.assertEquals;
import static org.junit.jupiter.api.Assertions.assertFalse;
import static org.junit.jupiter.api.Assertions.assertNotNull;
import static org.junit.jupiter.api.Assertions.assertNull;
import static org.junit.jupiter.api.Assertions.assertTrue;

import bio.terra.cli.serialization.userfacing.UFStatus;
import bio.terra.cli.serialization.userfacing.UFWorkspace;
import bio.terra.cli.serialization.userfacing.UFWorkspaceLight;
import bio.terra.workspace.model.CloudPlatform;
import com.fasterxml.jackson.core.type.TypeReference;
import harness.TestCommand;
import harness.TestUser;
import harness.baseclasses.ClearContextUnit;
import harness.utils.WorkspaceUtils;
import java.io.IOException;
import java.util.List;
<<<<<<< HEAD
import java.util.stream.Collectors;
=======
>>>>>>> 09df3eee
import org.hamcrest.CoreMatchers;
import org.junit.jupiter.api.DisplayName;
import org.junit.jupiter.api.Tag;
import org.junit.jupiter.api.Test;

/** Tests for the `terra workspace` commands. */
@Tag("unit")
public class Workspace extends ClearContextUnit {
  @Test
  @DisplayName("default platform is GCP on workspace create")
<<<<<<< HEAD
  void statusDescribeListReflectCreateGcp() throws IOException {
=======
  void defaultPlatformSetOnCreate() throws IOException {
>>>>>>> 09df3eee
    // select a test user and login
    TestUser testUser = TestUser.chooseTestUserWithSpendAccess();
    testUser.login();

    UFWorkspace createdWorkspace = WorkspaceUtils.createWorkspace(testUser);

    // check the created workspace has an id and a google project
    assertNotNull(createdWorkspace.id, "create workspace returned a workspace id");
    assertNotNull(createdWorkspace.googleProjectId, "create workspace created a gcp project");

    // check the created workspace has cloud platform set
    assertThat(
        "workspace cloudPlatform matches GCP",
        CloudPlatform.GCP,
        equalTo(createdWorkspace.cloudPlatform));

    // `terra workspace delete`
    TestCommand.runCommandExpectSuccess("workspace", "delete", "--quiet");
  }

  @Test
  @DisplayName("status, describe, workspace list reflect workspace delete")
  void statusDescribeListReflectDelete() throws IOException {
    // select a test user and login
    TestUser testUser = TestUser.chooseTestUserWithSpendAccess();
    testUser.login();

    UFWorkspace createdWorkspace = WorkspaceUtils.createWorkspace(testUser);

    // `terra workspace delete --format=json`
    TestCommand.runCommandExpectSuccess("workspace", "delete", "--quiet");

    // `terra status --format=json`
    UFStatus status = TestCommand.runAndParseCommandExpectSuccess(UFStatus.class, "status");

    // check the current status reflects the deleted workspace
    assertNull(status.workspace, "status has no workspace after delete");

    // `terra workspace describe --format=json`
    TestCommand.runCommandExpectExitCode(1, "workspace", "describe");

    // check the deleted workspace is not included in the list
    List<UFWorkspaceLight> matchingWorkspaces =
        WorkspaceUtils.listWorkspacesWithId(createdWorkspace.id);
    assertEquals(0, matchingWorkspaces.size(), "deleted workspace is not included in list");
  }

  @Test
  @DisplayName("delete property")
  void deleteProperty() throws IOException {
    TestUser testUser = TestUser.chooseTestUserWithSpendAccess();
    testUser.login();
    String initialProperties = "key=value,key1=value1,foo=bar";

    // create a workspace with 3 properties
    WorkspaceUtils.createWorkspace(testUser, "propertyDeleteTest", "", initialProperties);

    // call `terra workspace delete-property` for 2 properties
    TestCommand.runCommandExpectSuccess("workspace", "delete-property", "--keys=key,key1");
    UFWorkspace describedWorkspace =
        TestCommand.runAndParseCommandExpectSuccess(UFWorkspace.class, "workspace", "describe");

    // check workspace only has 1 property
    assertEquals("bar", describedWorkspace.properties.get("foo"));
    assertEquals(1, describedWorkspace.properties.size());

    // `terra workspace delete`
    TestCommand.runCommandExpectSuccess("workspace", "delete", "--quiet");
  }

  @Test
  @DisplayName("status, describe, workspace list reflect workspace update")
  void statusDescribeListReflectUpdate() throws IOException {
    // select a test user and login
    TestUser testUser = TestUser.chooseTestUserWithSpendAccess();
    testUser.login();

    String name = "statusDescribeListReflectUpdate";
    String description = "status list reflect update";
    String key = "key";
    String value = "value";
    String property = key + "=" + value;

    UFWorkspace createdWorkspace =
        WorkspaceUtils.createWorkspace(testUser, name, description, property);

    // check the created workspace name, description, property are set
    assertEquals(name, createdWorkspace.name);
    assertEquals(description, createdWorkspace.description);
    assertTrue(createdWorkspace.properties.containsKey(key));
    assertEquals(value, createdWorkspace.properties.get(key));

    // `terra workspace update --format=json --new-id=$newId --new-name=$newName
    // --new-description=$newDescription`
    String newId = "new-" + createdWorkspace.id;
    String newName = "NEW_statusDescribeListReflectUpdate";
    String newDescription = "NEW status describe list reflect update";
    TestCommand.runCommandExpectSuccess(
        "workspace",
        "update",
        "--format=json",
        "--new-id=" + newId,
        "--new-name=" + newName,
        "--new-description=" + newDescription);

    // `terra status --format=json`
    UFStatus status = TestCommand.runAndParseCommandExpectSuccess(UFStatus.class, "status");

    // check the current status reflects the update
    assertEquals(newId, status.workspace.id, "status matches updated workspace id");
    assertEquals(newName, status.workspace.name, "status matches updated workspace name");
    assertEquals(
        newDescription,
        status.workspace.description,
        "status matches updated workspace description");

    // `terra workspace describe --format=json`
    UFWorkspace describedWorkspace =
        TestCommand.runAndParseCommandExpectSuccess(UFWorkspace.class, "workspace", "describe");

    // check the workspace describe reflects the update
    assertEquals(newName, describedWorkspace.name, "describe matches updated workspace name");
    assertEquals(
        newDescription,
        describedWorkspace.description,
        "describe matches updated workspace description");

    // check the workspace list reflects the update
    List<UFWorkspaceLight> matchingWorkspaces = WorkspaceUtils.listWorkspacesWithId(newId);
    assertEquals(
        1, matchingWorkspaces.size(), "updated workspace is included exactly once in list");
    assertEquals(
        newName, matchingWorkspaces.get(0).name, "updated workspace name matches that in list");
    assertEquals(
        newDescription,
        matchingWorkspaces.get(0).description,
        "updated workspace description matches that in list");

    // `terra workspace delete`
    TestCommand.runCommandExpectSuccess("workspace", "delete", "--quiet");
  }

  @Test
  @DisplayName("update properties in workspace")
  void updateProperty() throws IOException {
    TestUser testUser = TestUser.chooseTestUserWithSpendAccess();
    testUser.login();
    String initialProperties = "key=value,key1=value1";

    // create a workspace with 2 properties key=value, key1=value1
    WorkspaceUtils.createWorkspace(testUser, "propertyUpdateTest", "", initialProperties);

    // call `terra workspace set-property` for 2 properties, key=valueUpdate, foo=bar
    TestCommand.runCommandExpectSuccess(
        "workspace", "set-property", "--properties=key=valueUpdate,foo=bar");
    UFWorkspace describedWorkspace =
        TestCommand.runAndParseCommandExpectSuccess(UFWorkspace.class, "workspace", "describe");

    // assert 3 properties are correct
    assertEquals("valueUpdate", describedWorkspace.properties.get("key"));
    assertEquals("value1", describedWorkspace.properties.get("key1"));
    assertEquals("bar", describedWorkspace.properties.get("foo"));
    assertEquals(
        3, describedWorkspace.properties.size(), "Multiple property entries updated successful.");

    // `terra workspace delete`
    TestCommand.runCommandExpectSuccess("workspace", "delete", "--quiet");
  }

  @Test
  @DisplayName("status, describe reflect workspace set")
  void statusDescribeReflectsSet() throws IOException {
    // select a test user and login
    TestUser testUser = TestUser.chooseTestUserWithSpendAccess();
    testUser.login();

    UFWorkspace createdWorkspace1 = WorkspaceUtils.createWorkspace(testUser);
    UFWorkspace createdWorkspace2 = WorkspaceUtils.createWorkspace(testUser);

    // set current workspace = workspace 1
    UFWorkspace setWorkspace1 =
        TestCommand.runAndParseCommandExpectSuccess(
            UFWorkspace.class, "workspace", "set", "--id=" + createdWorkspace1.id);
    assertEquals(createdWorkspace1.id, setWorkspace1.id, "set returned the expected workspace (1)");

    // `terra status --format=json`
    UFStatus status = TestCommand.runAndParseCommandExpectSuccess(UFStatus.class, "status");

    // check the current status reflects the workspace set
    assertEquals(createdWorkspace1.id, status.workspace.id, "status matches set workspace id (1)");

    // `terra workspace describe --format=json`
    UFWorkspace describedWorkspace =
        TestCommand.runAndParseCommandExpectSuccess(UFWorkspace.class, "workspace", "describe");

    // check the workspace describe reflects the workspace set
    assertEquals(
        createdWorkspace1.id, describedWorkspace.id, "describe matches set workspace id (1)");

    // set current workspace = workspace 2
    UFWorkspace setWorkspace2 =
        TestCommand.runAndParseCommandExpectSuccess(
            UFWorkspace.class, "workspace", "set", "--id=" + createdWorkspace2.id);
    assertEquals(createdWorkspace2.id, setWorkspace2.id, "set returned the expected workspace (2)");

    // `terra status --format=json`
    status = TestCommand.runAndParseCommandExpectSuccess(UFStatus.class, "status");

    // check the current status reflects the workspace set
    assertEquals(createdWorkspace2.id, status.workspace.id, "status matches set workspace id (2)");

    // `terra workspace describe --format=json`
    describedWorkspace =
        TestCommand.runAndParseCommandExpectSuccess(UFWorkspace.class, "workspace", "describe");

    // check the workspace describe reflects the workspace set
    assertEquals(
        createdWorkspace2.id, describedWorkspace.id, "describe matches set workspace id (2)");

    // `terra workspace delete` (workspace 2)
    TestCommand.runCommandExpectSuccess("workspace", "delete", "--quiet");

    // `terra workspace set` (workspace 1)
    TestCommand.runCommandExpectSuccess("workspace", "set", "--id=" + createdWorkspace1.id);

    // `terra workspace delete` (workspace 1)
    TestCommand.runCommandExpectSuccess("workspace", "delete", "--quiet");
  }

  @Test
  @DisplayName("workspace create fails without spend profile access")
  void createFailsWithoutSpendAccess() throws IOException {
    // select a test user and login
    TestUser testUser = TestUser.chooseTestUserWithoutSpendAccess();
    testUser.login();
    final String workspaceName = "bad-profile-6789";
    // `terra workspace create --id=<user-facing-id>`
    String stdErr =
        TestCommand.runCommandExpectExitCode(
            1, "workspace", "create", "--id=" + WorkspaceUtils.createUserFacingId());
    assertThat(
        "error message includes spend profile unauthorized",
        stdErr,
        CoreMatchers.containsString(
            "Accessing the spend profile failed. Ask an administrator to grant you access."));

    // workspace was deleted
    List<UFWorkspace> listWorkspaces =
        TestCommand.runAndParseCommandExpectSuccess(
            new TypeReference<>() {}, "workspace", "list", "--limit=100");
    assertFalse(listWorkspaces.stream().anyMatch(w -> workspaceName.equals(w.name)));
  }

  @Test
  @DisplayName("workspace create fails without userFacing id")
  void createFailsWithoutUserFacingId() throws IOException {
    TestUser testUser = TestUser.chooseTestUserWithSpendAccess();
    testUser.login();

    // `terra workspace create`
    String stdErr = TestCommand.runCommandExpectExitCode(2, "workspace", "create");
    assertThat(
        "error message indicate user must set ID",
        stdErr,
        CoreMatchers.containsString("Missing required option: '--id=<id>'"));
  }
}<|MERGE_RESOLUTION|>--- conflicted
+++ resolved
@@ -19,10 +19,6 @@
 import harness.utils.WorkspaceUtils;
 import java.io.IOException;
 import java.util.List;
-<<<<<<< HEAD
-import java.util.stream.Collectors;
-=======
->>>>>>> 09df3eee
 import org.hamcrest.CoreMatchers;
 import org.junit.jupiter.api.DisplayName;
 import org.junit.jupiter.api.Tag;
@@ -33,11 +29,7 @@
 public class Workspace extends ClearContextUnit {
   @Test
   @DisplayName("default platform is GCP on workspace create")
-<<<<<<< HEAD
-  void statusDescribeListReflectCreateGcp() throws IOException {
-=======
   void defaultPlatformSetOnCreate() throws IOException {
->>>>>>> 09df3eee
     // select a test user and login
     TestUser testUser = TestUser.chooseTestUserWithSpendAccess();
     testUser.login();
