--- conflicted
+++ resolved
@@ -1,22 +1,15 @@
 package unit;
 
 import static org.hamcrest.MatcherAssert.assertThat;
-<<<<<<< HEAD
-import static org.hamcrest.Matchers.equalTo;
-=======
->>>>>>> 27fc8df0
 import static org.junit.jupiter.api.Assertions.assertEquals;
 import static org.junit.jupiter.api.Assertions.assertFalse;
+import static org.junit.jupiter.api.Assertions.assertNotNull;
 import static org.junit.jupiter.api.Assertions.assertNull;
 import static org.junit.jupiter.api.Assertions.assertTrue;
 
 import bio.terra.cli.serialization.userfacing.UFStatus;
 import bio.terra.cli.serialization.userfacing.UFWorkspace;
 import bio.terra.cli.serialization.userfacing.UFWorkspaceLight;
-<<<<<<< HEAD
-import bio.terra.workspace.model.CloudPlatform;
-=======
->>>>>>> 27fc8df0
 import com.fasterxml.jackson.core.type.TypeReference;
 import harness.TestCommand;
 import harness.TestUser;
@@ -32,32 +25,6 @@
 /** Tests for the `terra workspace` commands. */
 @Tag("unit")
 public class Workspace extends ClearContextUnit {
-<<<<<<< HEAD
-  @Test
-  @DisplayName("default platform is GCP on workspace create")
-  void defaultPlatformSetOnCreate() throws IOException {
-    // select a test user and login
-    TestUser testUser = TestUser.chooseTestUserWithSpendAccess();
-    testUser.login();
-
-    UFWorkspace createdWorkspace = WorkspaceUtils.createWorkspace(testUser);
-
-    // check the created workspace has an id and a google project
-    assertNotNull(createdWorkspace.id, "create workspace returned a workspace id");
-    assertNotNull(createdWorkspace.googleProjectId, "create workspace created a gcp project");
-
-    // check the created workspace has cloud platform set
-    assertThat(
-        "workspace cloudPlatform matches GCP",
-        CloudPlatform.GCP,
-        equalTo(createdWorkspace.cloudPlatform));
-
-    // `terra workspace delete`
-    TestCommand.runCommandExpectSuccess("workspace", "delete", "--quiet");
-  }
-
-=======
->>>>>>> 27fc8df0
   @Test
   @DisplayName("status, describe, workspace list reflect workspace delete")
   void statusDescribeListReflectDelete() throws IOException {
