package unit;

import static org.hamcrest.MatcherAssert.assertThat;
import static org.junit.jupiter.api.Assertions.assertEquals;
import static org.junit.jupiter.api.Assertions.assertFalse;
import static org.junit.jupiter.api.Assertions.assertNull;
import static org.junit.jupiter.api.Assertions.assertTrue;
import static org.junit.jupiter.api.Assumptions.assumeTrue;

import bio.terra.cli.businessobject.Context;
import bio.terra.cli.serialization.userfacing.UFStatus;
import bio.terra.cli.serialization.userfacing.UFWorkspace;
import bio.terra.cli.serialization.userfacing.UFWorkspaceLight;
import bio.terra.cli.service.UserManagerService;
import bio.terra.cli.service.WorkspaceManagerService;
import com.fasterxml.jackson.core.type.TypeReference;
import harness.TestCommand;
import harness.TestUser;
import harness.baseclasses.ClearContextUnit;
import harness.utils.WorkspaceUtils;
import java.io.IOException;
import java.util.List;
import java.util.Optional;
import org.hamcrest.CoreMatchers;
import org.junit.jupiter.api.DisplayName;
import org.junit.jupiter.api.Tag;
import org.junit.jupiter.api.Test;

/** Tests for the `terra workspace` commands. */
@Tag("unit")
public class Workspace extends ClearContextUnit {
  @Test
  @DisplayName("workspace create uses spend profile stored in user manager")
  void create_spendProfileFromUserManager() throws IOException, InterruptedException {
<<<<<<< HEAD
=======
    // TODO: re-enable once the alt spend profile is deployed to the other verily envs.
    if (!Context.getServer().getName().equals("verily-devel")) {
      return;
    }
>>>>>>> b010dbfd
    var altSpendProfile = "wm-alt-spend-profile";
    assumeTrue(Context.getServer().getUserManagerUri() != null);

    // Use the spend owner account
    TestUser spendProfileOwner = TestUser.chooseTestUserWithOwnerAccess();
    spendProfileOwner.login();

    // Set the default in the user manager
    UserManagerService.fromContext().setDefaultSpendProfile(/*email=*/ null, altSpendProfile);

    // Create the workspace using the spend profile
    WorkspaceUtils.createWorkspace(spendProfileOwner, Optional.empty());

    var workspaceDescription =
        WorkspaceManagerService.fromContext().getWorkspace(Context.requireWorkspace().getUuid());
    assertEquals(altSpendProfile, workspaceDescription.getSpendProfile());

    // Remove the default in the user manager
    UserManagerService.fromContext()
        .setDefaultSpendProfile(/*email=*/ null, /*spendProfile=*/ null);
  }

  @Test
  @DisplayName("workspace clone uses spend profile stored in user manager")
  void clone_spendProfileFromUserManager() throws IOException, InterruptedException {
<<<<<<< HEAD
=======
    // TODO: re-enable once the alt spend profile is deployed to the other verily envs.
    if (!Context.getServer().getName().equals("verily-devel")) {
      return;
    }
>>>>>>> b010dbfd
    var altSpendProfile = "wm-alt-spend-profile";
    assumeTrue(Context.getServer().getUserManagerUri() != null);

    // Use the spend owner account
    TestUser spendProfileOwner = TestUser.chooseTestUserWithOwnerAccess();
    spendProfileOwner.login();

    // Create a workspace without a chosen default
    UFWorkspace createdWorkspace =
        WorkspaceUtils.createWorkspace(spendProfileOwner, Optional.empty());

    // Set the default in the user manager
    UserManagerService.fromContext().setDefaultSpendProfile(/*email=*/ null, altSpendProfile);

    // Clone the workspace using the spend profile
    TestCommand.runCommandExpectSuccess(
        "workspace", "clone", "--new-id=" + createdWorkspace.id + "-clone");

    var workspaceDescription =
        WorkspaceManagerService.fromContext()
            .getWorkspaceByUserFacingId(createdWorkspace.id + "-clone");
    assertEquals(altSpendProfile, workspaceDescription.getSpendProfile());
    // Remove the default in the user manager
    UserManagerService.fromContext()
        .setDefaultSpendProfile(/*email=*/ null, /*spendProfile=*/ null);
  }

  @Test
  @DisplayName("status, describe, workspace list reflect workspace delete")
  void statusDescribeListReflectDelete() throws IOException, InterruptedException {
    // select a test user and login
    TestUser testUser = TestUser.chooseTestUserWithSpendAccess();
    testUser.login();

    UFWorkspace createdWorkspace =
        WorkspaceUtils.createWorkspace(testUser, Optional.of(getCloudPlatform()));

    // `terra workspace delete --format=json`
    TestCommand.runCommandExpectSuccess("workspace", "delete", "--quiet");

    // `terra status --format=json`
    UFStatus status = TestCommand.runAndParseCommandExpectSuccess(UFStatus.class, "status");

    // check the current status reflects the deleted workspace
    assertNull(status.workspace, "status has no workspace after delete");

    // `terra workspace describe --format=json`
    TestCommand.runCommandExpectExitCode(1, "workspace", "describe");

    // check the deleted workspace is not included in the list
    List<UFWorkspaceLight> matchingWorkspaces =
        WorkspaceUtils.listWorkspacesWithId(createdWorkspace.id);
    assertEquals(0, matchingWorkspaces.size(), "deleted workspace is not included in list");
  }

  @Test
  @DisplayName("delete property")
  void deleteProperty() throws IOException, InterruptedException {
    TestUser testUser = TestUser.chooseTestUserWithSpendAccess();
    testUser.login();
    String initialProperties = "key=value,key1=value1,foo=bar";

    // create a workspace with 3 properties
    WorkspaceUtils.createWorkspace(testUser, "propertyDeleteTest", "", initialProperties);

    // call `terra workspace delete-property` for 2 properties
    TestCommand.runCommandExpectSuccess("workspace", "delete-property", "--keys=key,key1");
    UFWorkspace describedWorkspace =
        TestCommand.runAndParseCommandExpectSuccess(UFWorkspace.class, "workspace", "describe");

    // check workspace only has 1 property
    assertEquals("bar", describedWorkspace.properties.get("foo"));
    assertEquals(1, describedWorkspace.properties.size());

    // `terra workspace delete`
    TestCommand.runCommandExpectSuccess("workspace", "delete", "--quiet");
  }

  @Test
  @DisplayName("status, describe, workspace list reflect workspace update")
  void statusDescribeListReflectUpdate() throws IOException, InterruptedException {
    // select a test user and login
    TestUser testUser = TestUser.chooseTestUserWithSpendAccess();
    testUser.login();

    String name = "statusDescribeListReflectUpdate";
    String description = "status list reflect update";
    String key = "key";
    String value = "value";
    String property = key + "=" + value;

    UFWorkspace createdWorkspace =
        WorkspaceUtils.createWorkspace(testUser, name, description, property);

    // check the created workspace name, description, property are set
    assertEquals(name, createdWorkspace.name);
    assertEquals(description, createdWorkspace.description);
    assertTrue(createdWorkspace.properties.containsKey(key));
    assertEquals(value, createdWorkspace.properties.get(key));

    // `terra workspace update --format=json --new-id=$newId --new-name=$newName
    // --new-description=$newDescription`
    String newId = "new-" + createdWorkspace.id;
    String newName = "NEW_statusDescribeListReflectUpdate";
    String newDescription = "NEW status describe list reflect update";
    TestCommand.runCommandExpectSuccess(
        "workspace",
        "update",
        "--format=json",
        "--new-id=" + newId,
        "--new-name=" + newName,
        "--new-description=" + newDescription);

    // `terra status --format=json`
    UFStatus status = TestCommand.runAndParseCommandExpectSuccess(UFStatus.class, "status");

    // check the current status reflects the update
    assertEquals(newId, status.workspace.id, "status matches updated workspace id");
    assertEquals(newName, status.workspace.name, "status matches updated workspace name");
    assertEquals(
        newDescription,
        status.workspace.description,
        "status matches updated workspace description");

    // `terra workspace describe --format=json`
    UFWorkspace describedWorkspace =
        TestCommand.runAndParseCommandExpectSuccess(UFWorkspace.class, "workspace", "describe");

    // check the workspace describe reflects the update
    assertEquals(newName, describedWorkspace.name, "describe matches updated workspace name");
    assertEquals(
        newDescription,
        describedWorkspace.description,
        "describe matches updated workspace description");

    // check the workspace list reflects the update
    List<UFWorkspaceLight> matchingWorkspaces = WorkspaceUtils.listWorkspacesWithId(newId);
    assertEquals(
        1, matchingWorkspaces.size(), "updated workspace is included exactly once in list");
    assertEquals(
        newName, matchingWorkspaces.get(0).name, "updated workspace name matches that in list");
    assertEquals(
        newDescription,
        matchingWorkspaces.get(0).description,
        "updated workspace description matches that in list");

    // `terra workspace delete`
    TestCommand.runCommandExpectSuccess("workspace", "delete", "--quiet");
  }

  @Test
  @DisplayName("update properties in workspace")
  void updateProperty() throws IOException, InterruptedException {
    TestUser testUser = TestUser.chooseTestUserWithSpendAccess();
    testUser.login();
    String initialProperties = "key=value,key1=value1";

    // create a workspace with 2 properties key=value, key1=value1
    WorkspaceUtils.createWorkspace(testUser, "propertyUpdateTest", "", initialProperties);

    // call `terra workspace set-property` for 2 properties, key=valueUpdate, foo=bar
    TestCommand.runCommandExpectSuccess(
        "workspace", "set-property", "--properties=key=valueUpdate,foo=bar");
    UFWorkspace describedWorkspace =
        TestCommand.runAndParseCommandExpectSuccess(UFWorkspace.class, "workspace", "describe");

    // assert 3 properties are correct
    assertEquals("valueUpdate", describedWorkspace.properties.get("key"));
    assertEquals("value1", describedWorkspace.properties.get("key1"));
    assertEquals("bar", describedWorkspace.properties.get("foo"));
    assertEquals(
        3, describedWorkspace.properties.size(), "Multiple property entries updated successful.");

    // `terra workspace delete`
    TestCommand.runCommandExpectSuccess("workspace", "delete", "--quiet");
  }

  @Test
  @DisplayName("status, describe reflect workspace set")
  void statusDescribeReflectsSet() throws IOException, InterruptedException {
    // select a test user and login
    TestUser testUser = TestUser.chooseTestUserWithSpendAccess();
    testUser.login();

    UFWorkspace createdWorkspace1 =
        WorkspaceUtils.createWorkspace(testUser, Optional.of(getCloudPlatform()));
    UFWorkspace createdWorkspace2 =
        WorkspaceUtils.createWorkspace(testUser, Optional.of(getCloudPlatform()));

    // set current workspace = workspace 1
    UFWorkspace setWorkspace1 =
        TestCommand.runAndParseCommandExpectSuccess(
            UFWorkspace.class, "workspace", "set", "--id=" + createdWorkspace1.id);
    assertEquals(createdWorkspace1.id, setWorkspace1.id, "set returned the expected workspace (1)");

    // `terra status --format=json`
    UFStatus status = TestCommand.runAndParseCommandExpectSuccess(UFStatus.class, "status");

    // check the current status reflects the workspace set
    assertEquals(createdWorkspace1.id, status.workspace.id, "status matches set workspace id (1)");

    // `terra workspace describe --format=json`
    UFWorkspace describedWorkspace =
        TestCommand.runAndParseCommandExpectSuccess(UFWorkspace.class, "workspace", "describe");

    // check the workspace describe reflects the workspace set
    assertEquals(
        createdWorkspace1.id, describedWorkspace.id, "describe matches set workspace id (1)");

    // set current workspace = workspace 2
    UFWorkspace setWorkspace2 =
        TestCommand.runAndParseCommandExpectSuccess(
            UFWorkspace.class, "workspace", "set", "--id=" + createdWorkspace2.id);
    assertEquals(createdWorkspace2.id, setWorkspace2.id, "set returned the expected workspace (2)");

    // `terra status --format=json`
    status = TestCommand.runAndParseCommandExpectSuccess(UFStatus.class, "status");

    // check the current status reflects the workspace set
    assertEquals(createdWorkspace2.id, status.workspace.id, "status matches set workspace id (2)");

    // `terra workspace describe --format=json`
    describedWorkspace =
        TestCommand.runAndParseCommandExpectSuccess(UFWorkspace.class, "workspace", "describe");

    // check the workspace describe reflects the workspace set
    assertEquals(
        createdWorkspace2.id, describedWorkspace.id, "describe matches set workspace id (2)");

    // `terra workspace delete` (workspace 2)
    TestCommand.runCommandExpectSuccess("workspace", "delete", "--quiet");

    // `terra workspace set` (workspace 1)
    TestCommand.runCommandExpectSuccess("workspace", "set", "--id=" + createdWorkspace1.id);

    // `terra workspace delete` (workspace 1)
    TestCommand.runCommandExpectSuccess("workspace", "delete", "--quiet");
  }

  @Test
  @DisplayName("workspace create fails without spend profile access")
  void createFailsWithoutSpendAccess() throws IOException {
    // select a test user and login
    TestUser testUser = TestUser.chooseTestUserWithoutSpendAccess();
    testUser.login();
    final String workspaceName = "bad-profile-6789";
    // `terra workspace create --id=<user-facing-id>`
    String stdErr =
        TestCommand.runCommandExpectExitCode(
            1, "workspace", "create", "--id=" + WorkspaceUtils.createUserFacingId());
    assertThat(
        "error message includes spend profile unauthorized",
        stdErr,
        CoreMatchers.containsString(
            "Accessing the spend profile failed. Ask an administrator to grant you access."));

    // workspace was deleted
    List<UFWorkspace> listWorkspaces =
        TestCommand.runAndParseCommandExpectSuccess(
            new TypeReference<>() {}, "workspace", "list", "--limit=100");
    assertFalse(listWorkspaces.stream().anyMatch(w -> workspaceName.equals(w.name)));
  }

  @Test
  @DisplayName("workspace create fails without userFacing id")
  void createFailsWithoutUserFacingId() throws IOException {
    TestUser testUser = TestUser.chooseTestUserWithSpendAccess();
    testUser.login();

    // `terra workspace create`
    String stdErr = TestCommand.runCommandExpectExitCode(2, "workspace", "create");
    assertThat(
        "error message indicate user must set ID",
        stdErr,
        CoreMatchers.containsString("Missing required option: '--id=<id>'"));
  }

  @Test
  @DisplayName("workspace create fails for unsupported platform")
  void createFailsForUnsupportedPlatform() throws IOException {
    TestUser testUser = TestUser.chooseTestUserWithSpendAccess();
    testUser.login();

    // `terra workspace create --id=<user-facing-id> --platform=invalidPlatform`
    String stdErr =
        TestCommand.runCommandExpectExitCode(
            2,
            "workspace",
            "create",
            "--id=" + WorkspaceUtils.createUserFacingId(),
            "--platform",
            "invalidPlatform");
    assertThat(
        "error message indicate platform must be valid if provided",
        stdErr,
        CoreMatchers.containsString("Invalid value for option '--platform'"));
  }
}<|MERGE_RESOLUTION|>--- conflicted
+++ resolved
@@ -32,13 +32,10 @@
   @Test
   @DisplayName("workspace create uses spend profile stored in user manager")
   void create_spendProfileFromUserManager() throws IOException, InterruptedException {
-<<<<<<< HEAD
-=======
     // TODO: re-enable once the alt spend profile is deployed to the other verily envs.
     if (!Context.getServer().getName().equals("verily-devel")) {
       return;
     }
->>>>>>> b010dbfd
     var altSpendProfile = "wm-alt-spend-profile";
     assumeTrue(Context.getServer().getUserManagerUri() != null);
 
@@ -64,13 +61,10 @@
   @Test
   @DisplayName("workspace clone uses spend profile stored in user manager")
   void clone_spendProfileFromUserManager() throws IOException, InterruptedException {
-<<<<<<< HEAD
-=======
     // TODO: re-enable once the alt spend profile is deployed to the other verily envs.
     if (!Context.getServer().getName().equals("verily-devel")) {
       return;
     }
->>>>>>> b010dbfd
     var altSpendProfile = "wm-alt-spend-profile";
     assumeTrue(Context.getServer().getUserManagerUri() != null);
 
