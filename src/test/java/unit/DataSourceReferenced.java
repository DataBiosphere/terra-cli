--- conflicted
+++ resolved
@@ -26,7 +26,6 @@
 /** Tests for the `terra resource` commands that handle data sources. */
 @Tag("unit")
 public class DataSourceReferenced extends SingleWorkspaceUnit {
-<<<<<<< HEAD
   private static final String DATA_SOURCE_NAME = "1000 Genomes";
   private static final String DATA_SOURCE_DESCRIPTION = "short description";
   private static final String DATA_SOURCE_VERSION = "version";
@@ -39,19 +38,6 @@
       "git@github.com:DataBiosphere/terra-workspace-manager.git";
   private static final String DATA_SOURCE_GIT_RESOURCE_NAME =
       TestUtils.appendRandomNumber("git_resource_name");
-=======
-  private static final String thousandGenomesWorkspaceName = "1000 Genomes";
-  private static final String thousandGenomesShortDescription = "short description";
-  private static final String thousandGenomesVersion = "version";
-  private static final String thousandGenomesBucketName = "bucket-name";
-  private static final String thousandGenomesBucketResourceName =
-      TestUtils.appendRandomNumber("bucket_resource_name");
-
-  private static final String thousandGenomesResourceName =
-      TestUtils.appendRandomNumber("1000-genomes-ref");
-
-  private UUID thousandGenomesUuid;
->>>>>>> 7f032e59
 
   private UUID dataSourceUuid;
 
@@ -67,7 +53,6 @@
             DataSource.SHORT_DESCRIPTION_KEY,
             DATA_SOURCE_DESCRIPTION,
             DataSource.VERSION_KEY,
-<<<<<<< HEAD
             DATA_SOURCE_VERSION);
     String thousandGenomesUfId =
         WorkspaceUtils.createWorkspace(
@@ -86,20 +71,6 @@
         "git-repo",
         "--name=" + DATA_SOURCE_GIT_RESOURCE_NAME,
         "--repo-url=" + GIT_REPO_SSH_URL,
-=======
-            thousandGenomesVersion);
-    String thousandGenomesUfId =
-        WorkspaceUtils.createWorkspace(
-                workspaceCreator, thousandGenomesWorkspaceName, /*description=*/ "", properties)
-            .id;
-    TestCommand.runAndParseCommandExpectSuccess(
-        UFGcsBucket.class,
-        "resource",
-        "add-ref",
-        "gcs-bucket",
-        "--name=" + thousandGenomesBucketResourceName,
-        "--bucket-name=" + thousandGenomesBucketName,
->>>>>>> 7f032e59
         "--workspace=" + thousandGenomesUfId);
 
     // Add a data source to researcher workspace. We don't support add-ref for data
@@ -220,20 +191,13 @@
 
   private void assertDataSourceResource(UFDataSource actual) {
     // For some reason resourceType is null, so don't assert resourceType.
-<<<<<<< HEAD
     assertEquals(dataSourceUuid, actual.dataSourceWorkspaceUuid);
     assertEquals(DATA_SOURCE_NAME, actual.title);
     assertEquals(DATA_SOURCE_DESCRIPTION, actual.shortDescription);
     assertEquals(DATA_SOURCE_VERSION, actual.version);
-=======
-    assertEquals(thousandGenomesUuid, actual.dataSourceWorkspaceUuid);
-    assertEquals(thousandGenomesWorkspaceName, actual.title);
-    assertEquals(thousandGenomesShortDescription, actual.shortDescription);
-    assertEquals(thousandGenomesVersion, actual.version);
 
     UFGcsBucket actualBucket = (UFGcsBucket) actual.resources.get(0);
     assertEquals(thousandGenomesBucketResourceName, actualBucket.name);
     assertEquals(thousandGenomesBucketName, actualBucket.bucketName);
->>>>>>> 7f032e59
   }
 }