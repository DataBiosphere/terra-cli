--- conflicted
+++ resolved
@@ -54,13 +54,8 @@
   }
 
   @Test
-<<<<<<< HEAD
   @DisplayName("status, describe, GCP workspace list reflect workspace create")
-  void statusDescribeListReflectCreateGcp() throws IOException {
-=======
-  @DisplayName("status, describe, workspace list reflect workspace create")
   void statusDescribeListReflectCreateGcp() throws IOException, InterruptedException {
->>>>>>> 4e7822ae
     // select a test user and login
     TestUser testUser = TestUser.chooseTestUserWithSpendAccess();
     testUser.login();
@@ -124,13 +119,8 @@
   }
 
   @Test
-<<<<<<< HEAD
-  @DisplayName("GCP workspace describe reflects the number of resources")
-  void describeReflectsNumResourcesGcp() throws IOException {
-=======
-  @DisplayName("workspace describe reflects the number of resources")
+  @DisplayName("gcp workspace describe reflects the number of resources")
   void describeReflectsNumResourcesGcp() throws IOException, InterruptedException {
->>>>>>> 4e7822ae
     // select a test user and login
     TestUser testUser = TestUser.chooseTestUserWithSpendAccess();
     testUser.login();
