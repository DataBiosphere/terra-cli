package unit;

import static org.junit.jupiter.api.Assertions.assertEquals;
import static org.junit.jupiter.api.Assertions.assertNotNull;
import static org.junit.jupiter.api.Assertions.assertTrue;

import bio.terra.cli.businessobject.resource.DataCollection;
import bio.terra.cli.serialization.userfacing.resource.UFDataCollection;
import bio.terra.cli.serialization.userfacing.resource.UFGcsBucket;
import bio.terra.cli.service.WorkspaceManagerService;
import com.fasterxml.jackson.core.type.TypeReference;
import com.google.common.collect.MoreCollectors;
import harness.TestCommand;
import harness.TestCommand.Result;
import harness.baseclasses.SingleWorkspaceUnit;
import harness.utils.ExternalGCSBuckets;
import harness.utils.TestUtils;
import harness.utils.WorkspaceUtils;
import java.io.File;
import java.io.IOException;
import java.nio.file.Files;
import java.nio.file.Paths;
import java.util.List;
import java.util.UUID;
import org.apache.commons.io.FileUtils;
import org.apache.commons.lang3.RandomStringUtils;
import org.json.JSONObject;
import org.junit.jupiter.api.BeforeEach;
import org.junit.jupiter.api.DisplayName;
import org.junit.jupiter.api.Tag;
import org.junit.jupiter.api.Test;

/** Tests for the `terra resource` commands that handle data collections. */
@Tag("unit")
public class DataCollectionReferenced extends SingleWorkspaceUnit {
  private static final String DATA_COLLECTION_NAME = "1000 Genomes";
  private static final String DATA_COLLECTION_DESCRIPTION = "short description";
  private static final String DATA_COLLECTION_VERSION = "version";
  private static final String DATA_COLLECTION_RECOLLECTION_NAME =
      TestUtils.appendRandomNumber("1000-genomes-ref");
  private static final String DATA_COLLECTION_BUCKET_NAME = "bucket-name";
  private static final String DATA_COLLECTION_BUCKET_RECOLLECTION_NAME =
      TestUtils.appendRandomNumber("bucket_resource_name");
  private static final String GIT_REPO_SSH_URL =
      "git@github.com:DataBiosphere/terra-workspace-manager.git";
  private static final String DATA_COLLECTION_GIT_RECOLLECTION_NAME =
      TestUtils.appendRandomNumber("git_resource_name");

  private UUID dataCollectionUuid;

  @BeforeEach
  @Override
  protected void setupOnce() throws Exception {
    super.setupOnce();

    // Set up data collection workspace
    String properties =
        String.format(
            "%s=%s,%s=%s",
            DataCollection.SHORT_DESCRIPTION_KEY,
            DATA_COLLECTION_DESCRIPTION,
            DataCollection.VERSION_KEY,
            DATA_COLLECTION_VERSION);
    String thousandGenomesUfId =
        WorkspaceUtils.createWorkspace(
                workspaceCreator, DATA_COLLECTION_NAME, /*description=*/ "", properties)
            .id;
    TestCommand.runCommandExpectSuccess(
        "resource",
        "add-ref",
        "gcs-bucket",
        "--name=" + DATA_COLLECTION_BUCKET_RECOLLECTION_NAME,
        "--bucket-name=" + DATA_COLLECTION_BUCKET_NAME,
        "--workspace=" + thousandGenomesUfId);
    TestCommand.runCommandExpectSuccess(
        "resource",
        "add-ref",
        "git-repo",
        "--name=" + DATA_COLLECTION_GIT_RECOLLECTION_NAME,
        "--repo-url=" + GIT_REPO_SSH_URL,
        "--workspace=" + thousandGenomesUfId);

    // Add a data collection to researcher workspace. We don't support add-ref for data
    // collections (see PF-1742), so call WSM directly.
    UUID researcherWorkspaceUuid =
        WorkspaceManagerService.fromContext().getWorkspaceByUserFacingId(getUserFacingId()).getId();
    dataCollectionUuid =
        WorkspaceManagerService.fromContext()
            .getWorkspaceByUserFacingId(thousandGenomesUfId)
            .getId();
    WorkspaceManagerService.fromContext()
        .createReferencedTerraWorkspace(
            researcherWorkspaceUuid, dataCollectionUuid, DATA_COLLECTION_RECOLLECTION_NAME);
    System.out.println(
        "Created data collection resource with name " + DATA_COLLECTION_RECOLLECTION_NAME);
  }

  @Test
  void listDescribeDelete() throws IOException {
    workspaceCreator.login();

    // `terra workspace set --id=$id`
    TestCommand.runCommandExpectSuccess("workspace", "set", "--id=" + getUserFacingId());

    // `terra resource list --type=DATA_COLLECTION`
    List<UFDataCollection> actualResources =
        TestCommand.runAndParseCommandExpectSuccess(
            new TypeReference<>() {}, "resource", "list", "--type=DATA_COLLECTION");

    // Assert resource list result
    UFDataCollection actual =
        actualResources.stream()
            .filter(resource -> resource.name.equals(DATA_COLLECTION_RECOLLECTION_NAME))
            .collect(MoreCollectors.onlyElement());
    assertDataCollectionResource(actual);

    // `terra resource describe --name=$name`
    actual =
        TestCommand.runAndParseCommandExpectSuccess(
            UFDataCollection.class,
            "resource",
            "describe",
            "--name=" + DATA_COLLECTION_RECOLLECTION_NAME);

    // Assert resource describe result
    assertDataCollectionResource(actual);

    // `terra resource delete --name=$name`
    TestCommand.runCommandExpectSuccess(
        "resource", "delete", "--name=" + DATA_COLLECTION_RECOLLECTION_NAME, "--quiet");

    // Assert resource was deleted
    actualResources =
        TestCommand.runAndParseCommandExpectSuccess(
            new TypeReference<>() {}, "resource", "list", "--type=DATA_COLLECTION");
    actualResources.stream()
        .noneMatch(resource -> resource.name.equals(DATA_COLLECTION_RECOLLECTION_NAME));
  }

  @Test
  public void resolve() throws IOException {
    workspaceCreator.login();

    // `terra workspace set --id=$id`
    TestCommand.runCommandExpectSuccess("workspace", "set", "--id=" + getUserFacingId());

    // `terra resolve --name=$DATA_COLLECTION_RECOLLECTION_NAME`
    JSONObject resolve =
        TestCommand.runAndGetJsonObjectExpectSuccess(
            "resolve", "--name=" + DATA_COLLECTION_RECOLLECTION_NAME);
    assertDataCollectionResourceResolve(resolve);

    // `terra resolve --name=$DATA_COLLECTION_RECOLLECTION_NAME/`
    JSONObject resolve2 =
        TestCommand.runAndGetJsonObjectExpectSuccess(
            "resolve", "--name=" + DATA_COLLECTION_RECOLLECTION_NAME + "/");
    assertDataCollectionResourceResolve(resolve2);

    // `terra resolve
    // --name=$DATA_COLLECTION_RECOLLECTION_NAME/$DATA_COLLECTION_BUCKET_RECOLLECTION_NAME`
    JSONObject resolve3 =
        TestCommand.runAndGetJsonObjectExpectSuccess(
            "resolve",
            "--name="
                + DATA_COLLECTION_RECOLLECTION_NAME
                + "/"
                + DATA_COLLECTION_BUCKET_RECOLLECTION_NAME);
    assertEquals(
        ExternalGCSBuckets.getGsPath(DATA_COLLECTION_BUCKET_NAME),
        resolve3.get(DATA_COLLECTION_BUCKET_RECOLLECTION_NAME));
    assertEquals(1, resolve3.length());

    // `terra resolve
    // --name=$DATA_COLLECTION_RECOLLECTION_NAME/$DATA_COLLECTION_BUCKET_RECOLLECTION_NAME/random`
    var err =
        TestCommand.runCommandExpectExitCode(
            1,
            "resolve",
            "--name="
                + DATA_COLLECTION_RECOLLECTION_NAME
                + "/"
                + DATA_COLLECTION_BUCKET_RECOLLECTION_NAME
                + "/"
                + RandomStringUtils.random(10));
    assertTrue(err.contains("Invalid path"));

    // `terra resolve --name=$DATA_COLLECTION_RECOLLECTION_NAME/<random>`
    var err2 =
        TestCommand.runCommandExpectExitCode(
            1,
            "resolve",
            "--name=" + DATA_COLLECTION_RECOLLECTION_NAME + "/" + RandomStringUtils.random(10));
    assertTrue(err2.contains("Invalid path"));
  }

  @Test
<<<<<<< HEAD
  public void gitClone() throws IOException {
    workspaceCreator.login();

    // `terra workspace set --id=$id`
    TestCommand.runCommandExpectSuccess("workspace", "set", "--id=" + getUserFacingId());

    // `terra git clone --all`
    TestCommand.runCommandExpectSuccess("git", "clone", "--all");

    assertTrue(
        Files.exists(Paths.get(System.getProperty("user.dir"), "terra-workspace-manager", ".git")));

    FileUtils.deleteQuietly(new File(System.getProperty("user.dir") + "/terra-workspace-manager"));

    // `terra git clone --resource=$DATA_COLLECTION_RECOLLECTION_NAME`
    TestCommand.runCommandExpectSuccess(
        "git", "clone", "--resource=" + DATA_COLLECTION_RECOLLECTION_NAME);

    assertTrue(
        Files.exists(Paths.get(System.getProperty("user.dir"), "terra-workspace-manager", ".git")));

    FileUtils.deleteQuietly(new File(System.getProperty("user.dir") + "/terra-workspace-manager"));
=======
  @DisplayName("Test running terra app execute env in a workspace with data collection")
  void appExecuteEnv() throws IOException {
    workspaceCreator.login();
    // `terra workspace set --id=$id`
    TestCommand.runCommandExpectSuccess("workspace", "set", "--id=" + getUserFacingId());

    // `terra app execute env`
    Result result = TestCommand.runAndGetResultExpectSuccess("app", "execute", "env");
    String stdOut = result.stdOut;
    assertDataCollectionResourcesEnv(stdOut);
>>>>>>> a91e0fc9
  }

  private void assertDataCollectionResource(UFDataCollection actual) {
    // For some reason resourceType is null, so don't assert resourceType.
    assertEquals(dataCollectionUuid, actual.dataCollectionWorkspaceUuid);
    assertEquals(DATA_COLLECTION_NAME, actual.title);
    assertEquals(DATA_COLLECTION_DESCRIPTION, actual.shortDescription);
    assertEquals(DATA_COLLECTION_VERSION, actual.version);
    assertNotNull(actual.createdDate);
    assertNotNull(actual.lastUpdatedDate);

    UFGcsBucket actualBucket = (UFGcsBucket) actual.resources.get(0);
    assertEquals(DATA_COLLECTION_BUCKET_RECOLLECTION_NAME, actualBucket.name);
    assertEquals(DATA_COLLECTION_BUCKET_NAME, actualBucket.bucketName);
  }

  private void assertDataCollectionResourceResolve(JSONObject resolve) {
    assertEquals(
        ExternalGCSBuckets.getGsPath(DATA_COLLECTION_BUCKET_NAME),
        resolve.get(DATA_COLLECTION_BUCKET_RECOLLECTION_NAME));
    assertEquals(GIT_REPO_SSH_URL, resolve.get(DATA_COLLECTION_GIT_RECOLLECTION_NAME));
    assertEquals(2, resolve.length());
  }
<<<<<<< HEAD
=======

  private void assertDataCollectionResourcesEnv(String stdOut) {
    assertTrue(
        stdOut.contains(
            "TERRA_"
                + DATA_COLLECTION_RECOLLECTION_NAME
                + "_"
                + DATA_COLLECTION_BUCKET_RECOLLECTION_NAME
                + "="
                + ExternalGCSBuckets.getGsPath(DATA_COLLECTION_BUCKET_NAME)));
    assertTrue(
        stdOut.contains(
            "TERRA_"
                + DATA_COLLECTION_RECOLLECTION_NAME
                + "_"
                + DATA_COLLECTION_GIT_RECOLLECTION_NAME
                + "="
                + GIT_REPO_SSH_URL));
  }
>>>>>>> a91e0fc9
}<|MERGE_RESOLUTION|>--- conflicted
+++ resolved
@@ -194,30 +194,6 @@
   }
 
   @Test
-<<<<<<< HEAD
-  public void gitClone() throws IOException {
-    workspaceCreator.login();
-
-    // `terra workspace set --id=$id`
-    TestCommand.runCommandExpectSuccess("workspace", "set", "--id=" + getUserFacingId());
-
-    // `terra git clone --all`
-    TestCommand.runCommandExpectSuccess("git", "clone", "--all");
-
-    assertTrue(
-        Files.exists(Paths.get(System.getProperty("user.dir"), "terra-workspace-manager", ".git")));
-
-    FileUtils.deleteQuietly(new File(System.getProperty("user.dir") + "/terra-workspace-manager"));
-
-    // `terra git clone --resource=$DATA_COLLECTION_RECOLLECTION_NAME`
-    TestCommand.runCommandExpectSuccess(
-        "git", "clone", "--resource=" + DATA_COLLECTION_RECOLLECTION_NAME);
-
-    assertTrue(
-        Files.exists(Paths.get(System.getProperty("user.dir"), "terra-workspace-manager", ".git")));
-
-    FileUtils.deleteQuietly(new File(System.getProperty("user.dir") + "/terra-workspace-manager"));
-=======
   @DisplayName("Test running terra app execute env in a workspace with data collection")
   void appExecuteEnv() throws IOException {
     workspaceCreator.login();
@@ -228,7 +204,31 @@
     Result result = TestCommand.runAndGetResultExpectSuccess("app", "execute", "env");
     String stdOut = result.stdOut;
     assertDataCollectionResourcesEnv(stdOut);
->>>>>>> a91e0fc9
+  }
+
+  @Test
+  public void gitClone() throws IOException {
+    workspaceCreator.login();
+
+    // `terra workspace set --id=$id`
+    TestCommand.runCommandExpectSuccess("workspace", "set", "--id=" + getUserFacingId());
+
+    // `terra git clone --all`
+    TestCommand.runCommandExpectSuccess("git", "clone", "--all");
+
+    assertTrue(
+        Files.exists(Paths.get(System.getProperty("user.dir"), "terra-workspace-manager", ".git")));
+
+    FileUtils.deleteQuietly(new File(System.getProperty("user.dir") + "/terra-workspace-manager"));
+
+    // `terra git clone --resource=$DATA_COLLECTION_RECOLLECTION_NAME`
+    TestCommand.runCommandExpectSuccess(
+        "git", "clone", "--resource=" + DATA_COLLECTION_RECOLLECTION_NAME);
+
+    assertTrue(
+        Files.exists(Paths.get(System.getProperty("user.dir"), "terra-workspace-manager", ".git")));
+
+    FileUtils.deleteQuietly(new File(System.getProperty("user.dir") + "/terra-workspace-manager"));
   }
 
   private void assertDataCollectionResource(UFDataCollection actual) {
@@ -252,8 +252,6 @@
     assertEquals(GIT_REPO_SSH_URL, resolve.get(DATA_COLLECTION_GIT_RECOLLECTION_NAME));
     assertEquals(2, resolve.length());
   }
-<<<<<<< HEAD
-=======
 
   private void assertDataCollectionResourcesEnv(String stdOut) {
     assertTrue(
@@ -273,5 +271,4 @@
                 + "="
                 + GIT_REPO_SSH_URL));
   }
->>>>>>> a91e0fc9
 }