--- conflicted
+++ resolved
@@ -27,14 +27,8 @@
 import org.junit.jupiter.api.Test;
 
 /** Test for CLI command on GCS objects in a fine-grained access GCS bucket. */
-<<<<<<< HEAD
-@Tag("unit")
-public class FineGrainedAccessGcsObjectReference extends SingleWorkspaceUnitGcp {
-
-=======
 @Tag("unit-gcp")
 public class FineGrainedAccessGcsObjectReference extends SingleWorkspaceUnitGcp {
->>>>>>> 27fc8df0
   // external bucket to use for creating GCS bucket references in the workspace
   private BucketInfo externalBucket;
 
