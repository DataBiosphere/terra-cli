package unit;

import static org.hamcrest.MatcherAssert.assertThat;
import static org.junit.jupiter.api.Assertions.assertEquals;
import static unit.GcsBucketControlled.listBucketResourcesWithName;
import static unit.GcsBucketControlled.listOneBucketResourceWithName;

import bio.terra.cli.serialization.userfacing.resource.UFGcsBucket;
import bio.terra.workspace.model.CloningInstructionsEnum;
import com.google.cloud.Identity;
import com.google.cloud.storage.BucketInfo;
import harness.TestCommand;
import harness.TestUser;
import harness.baseclasses.SingleWorkspaceUnitGcp;
import harness.utils.Auth;
import harness.utils.ExternalGCSBuckets;
import java.io.IOException;
import java.util.List;
import org.hamcrest.CoreMatchers;
import org.json.JSONObject;
import org.junit.jupiter.api.AfterAll;
import org.junit.jupiter.api.BeforeAll;
import org.junit.jupiter.api.DisplayName;
import org.junit.jupiter.api.Tag;
import org.junit.jupiter.api.Test;

/** Tests for the `terra resource` commands that handle referenced GCS buckets. */
<<<<<<< HEAD
@Tag("unit")
public class GcsBucketReferenced extends SingleWorkspaceUnitGcp {

=======
@Tag("unit-gcp")
public class GcsBucketReferenced extends SingleWorkspaceUnitGcp {
>>>>>>> 27fc8df0
  // external bucket to use for creating GCS bucket references in the workspace
  private BucketInfo externalSharedBucket;
  private BucketInfo externalPrivateBucket;

  private TestUser shareeUser;

  @BeforeAll
  @Override
  protected void setupOnce() throws Exception {
    super.setupOnce();
    externalSharedBucket = ExternalGCSBuckets.createBucketWithUniformAccess();
    externalPrivateBucket = ExternalGCSBuckets.createBucketWithUniformAccess();

    // grant the user's proxy group access to the bucket so that it will pass WSM's access check
    // when adding it as a referenced resource
    ExternalGCSBuckets.grantWriteAccess(
        externalSharedBucket, Identity.group(Auth.getProxyGroupEmail()));
    ExternalGCSBuckets.grantReadAccess(
        externalPrivateBucket, Identity.group(Auth.getProxyGroupEmail()));

    TestCommand.runCommandExpectSuccess("workspace", "set", "--id=" + getUserFacingId());
    shareeUser = TestUser.chooseTestUserWhoIsNot(workspaceCreator);
    TestCommand.runCommandExpectSuccess(
        "workspace", "add-user", "--email=" + shareeUser.email, "--role=WRITER");
    shareeUser.login();
    ExternalGCSBuckets.grantReadAccess(
        externalSharedBucket, Identity.group(Auth.getProxyGroupEmail()));
  }

  @AfterAll
  @Override
  protected void cleanupOnce() throws Exception {
    super.cleanupOnce();
    ExternalGCSBuckets.deleteBucket(externalSharedBucket);
    ExternalGCSBuckets.deleteBucket(externalPrivateBucket);
    externalSharedBucket = null;
    externalPrivateBucket = null;
  }

  @Test
  @DisplayName("list and describe reflect adding a new referenced bucket")
  void listDescribeReflectAdd() throws IOException {
    workspaceCreator.login();

    // `terra workspace set --id=$id`
    TestCommand.runCommandExpectSuccess("workspace", "set", "--id=" + getUserFacingId());

    // `terra resource add-ref gcs-bucket --name=$name --bucket-name=$bucketName --format=json`
    String name = "listDescribeReflectAdd";
    UFGcsBucket addedBucket =
        TestCommand.runAndParseCommandExpectSuccess(
            UFGcsBucket.class,
            "resource",
            "add-ref",
            "gcs-bucket",
            "--name=" + name,
            "--bucket-name=" + externalSharedBucket.getName());

    // check that the name and bucket name match
    assertEquals(name, addedBucket.name, "add ref output matches name");
    assertEquals(
        externalSharedBucket.getName(),
        addedBucket.bucketName,
        "add ref output matches bucket name");

    // check that the bucket is in the list
    UFGcsBucket matchedResource = listOneBucketResourceWithName(name);
    assertEquals(name, matchedResource.name, "list output matches name");
    assertEquals(
        externalSharedBucket.getName(),
        matchedResource.bucketName,
        "list output matches bucket name");

    // `terra resource describe --name=$name --format=json`
    UFGcsBucket describeResource =
        TestCommand.runAndParseCommandExpectSuccess(
            UFGcsBucket.class, "resource", "describe", "--name=" + name);

    // check that the name and bucket name match
    assertEquals(name, describeResource.name, "describe resource output matches name");
    assertEquals(
        externalSharedBucket.getName(),
        describeResource.bucketName,
        "describe resource output matches bucket name");
    assertEquals(
        externalSharedBucket.getLocation(),
        describeResource.location,
        "describe resource location matches bucket location");
    assertEquals(0, describeResource.numObjects, "describe resource numObjects is zero");

    // `terra resource delete --name=$name`
    TestCommand.runCommandExpectSuccess("resource", "delete", "--name=" + name, "--quiet");
  }

  @Test
  @DisplayName("list reflects deleting a referenced bucket")
  void listReflectsDelete() throws IOException {
    workspaceCreator.login();

    // `terra workspace set --id=$id`
    TestCommand.runCommandExpectSuccess("workspace", "set", "--id=" + getUserFacingId());

    // `terra resource add-ref gcs-bucket --name=$name --bucket-name=$bucketName`
    String name = "listReflectsDelete";
    TestCommand.runCommandExpectSuccess(
        "resource",
        "add-ref",
        "gcs-bucket",
        "--name=" + name,
        "--bucket-name=" + externalSharedBucket.getName());

    // `terra resource delete --name=$name --format=json`
    TestCommand.runCommandExpectSuccess("resource", "delete", "--name=" + name, "--quiet");

    // check that the bucket is not in the list
    List<UFGcsBucket> matchedResources = listBucketResourcesWithName(name);
    assertEquals(0, matchedResources.size(), "no resource found with this name");
  }

  @Test
  @DisplayName("resolve a referenced bucket")
  void resolve() throws IOException {
    workspaceCreator.login();

    // `terra workspace set --id=$id`
    TestCommand.runCommandExpectSuccess("workspace", "set", "--id=" + getUserFacingId());

    // `terra resource add-ref gcs-bucket --name=$name --bucket-name=$bucketName`
    String name = "resolve";
    TestCommand.runCommandExpectSuccess(
        "resource",
        "add-ref",
        "gcs-bucket",
        "--name=" + name,
        "--bucket-name=" + externalSharedBucket.getName());

    // `terra resource resolve --name=$name --format=json`
    JSONObject resolved =
        TestCommand.runAndGetJsonObjectExpectSuccess("resource", "resolve", "--name=" + name);
    assertEquals(
        ExternalGCSBuckets.getGsPath(externalSharedBucket.getName()),
        resolved.get(name),
        "default resolve includes gs:// prefix");

    // `terra resource resolve --name=$name --exclude-bucket-prefix --format=json`
    JSONObject resolvedExcludePrefix =
        TestCommand.runAndGetJsonObjectExpectSuccess(
            "resource", "resolve", "--name=" + name, "--exclude-bucket-prefix");
    assertEquals(
        externalSharedBucket.getName(),
        resolvedExcludePrefix.get(name),
        "exclude prefix resolve only includes bucket name");

    // `terra resource delete --name=$name`
    TestCommand.runCommandExpectSuccess("resource", "delete", "--name=" + name, "--quiet");
  }

  @Test
  @DisplayName("check-access for a referenced bucket")
  void checkAccess() throws IOException {
    workspaceCreator.login();

    // `terra workspace set --id=$id`
    TestCommand.runCommandExpectSuccess("workspace", "set", "--id=" + getUserFacingId());

    // `terra resource add-ref gcs-bucket --name=$name --bucket-name=$bucketName`
    String name = "checkAccess";
    TestCommand.runCommandExpectSuccess(
        "resource",
        "add-ref",
        "gcs-bucket",
        "--name=" + name,
        "--bucket-name=" + externalSharedBucket.getName());

    // `terra resource check-access --name=$name
    TestCommand.runCommandExpectSuccess("resource", "check-access", "--name=" + name);

    // `terra resource delete --name=$name`
    TestCommand.runCommandExpectSuccess("resource", "delete", "--name=" + name, "--quiet");
  }

  @Test
  @DisplayName("add a referenced bucket, specifying all options")
  void addWithAllOptions() throws IOException {
    workspaceCreator.login();

    // `terra workspace set --id=$id`
    TestCommand.runCommandExpectSuccess("workspace", "set", "--id=" + getUserFacingId());

    // `terra resources add-ref gcs-bucket --name=$name --bucket-name=$bucketName --cloning=$cloning
    // --description=$description --format=json`
    String name = "addWithAllOptionsExceptLifecycle";
    CloningInstructionsEnum cloning = CloningInstructionsEnum.REFERENCE;
    String description = "add with all options except lifecycle";
    UFGcsBucket addedBucket =
        TestCommand.runAndParseCommandExpectSuccess(
            UFGcsBucket.class,
            "resource",
            "add-ref",
            "gcs-bucket",
            "--name=" + name,
            "--bucket-name=" + externalSharedBucket.getName(),
            "--cloning=" + cloning,
            "--description=" + description);

    // check that the properties match
    assertEquals(name, addedBucket.name, "add ref output matches name");
    assertEquals(
        externalSharedBucket.getName(),
        addedBucket.bucketName,
        "add ref output matches bucket name");
    assertEquals(cloning, addedBucket.cloningInstructions, "add ref output matches cloning");
    assertEquals(description, addedBucket.description, "add ref output matches description");

    // `terra resources describe --name=$name --format=json`
    UFGcsBucket describeResource =
        TestCommand.runAndParseCommandExpectSuccess(
            UFGcsBucket.class, "resource", "describe", "--name=" + name);

    // check that the properties match
    assertEquals(name, describeResource.name, "describe resource output matches name");
    assertEquals(
        externalSharedBucket.getName(),
        describeResource.bucketName,
        "describe resource output matches bucket name");
    assertEquals(cloning, describeResource.cloningInstructions, "describe output matches cloning");
    assertEquals(description, describeResource.description, "describe output matches description");

    // `terra resources delete --name=$name`
    TestCommand.runCommandExpectSuccess("resource", "delete", "--name=" + name, "--quiet");
  }

  @Test
  @DisplayName("update a referenced bucket, one property at a time")
  void updateIndividualProperties() throws IOException {
    workspaceCreator.login();

    // `terra workspace set --id=$id`
    TestCommand.runCommandExpectSuccess("workspace", "set", "--id=" + getUserFacingId());

    // `terra resources add-ref gcs-bucket --name=$name --description=$description
    // --bucket-name=$bucketName`
    String name = "updateIndividualProperties";
    String description = "updateDescription";
    TestCommand.runCommandExpectSuccess(
        "resource",
        "add-ref",
        "gcs-bucket",
        "--name=" + name,
        "--description=" + description,
        "--bucket-name=" + externalSharedBucket.getName());

    // update just the name
    // `terra resources update gcs-bucket --name=$name --new-name=$newName`
    String newName = "updateIndividualProperties_NEW";
    UFGcsBucket updatedBucket =
        TestCommand.runAndParseCommandExpectSuccess(
            UFGcsBucket.class,
            "resource",
            "update",
            "gcs-bucket",
            "--name=" + name,
            "--new-name=" + newName);
    assertEquals(newName, updatedBucket.name);
    assertEquals(description, updatedBucket.description);

    // `terra resources describe --name=$newName`
    UFGcsBucket describedBucket =
        TestCommand.runAndParseCommandExpectSuccess(
            UFGcsBucket.class, "resource", "describe", "--name=" + newName);
    assertEquals(description, describedBucket.description);
    assertEquals(CloningInstructionsEnum.REFERENCE, describedBucket.cloningInstructions);

    // update description and cloning instructions
    // `terra resources update gcs-bucket --name=$newName --new-description=$newDescription
    // --new-cloning=$CloningInstructionsEnum.NOTHING`
    String newDescription = "updateDescription_NEW";
    updatedBucket =
        TestCommand.runAndParseCommandExpectSuccess(
            UFGcsBucket.class,
            "resource",
            "update",
            "gcs-bucket",
            "--name=" + newName,
            "--new-description=" + newDescription,
            "--new-cloning=" + CloningInstructionsEnum.NOTHING);
    assertEquals(newName, updatedBucket.name);
    assertEquals(newDescription, updatedBucket.description);

    // `terra resources describe --name=$newName`
    describedBucket =
        TestCommand.runAndParseCommandExpectSuccess(
            UFGcsBucket.class, "resource", "describe", "--name=" + newName);
    assertEquals(newDescription, describedBucket.description);
    assertEquals(CloningInstructionsEnum.NOTHING, describedBucket.cloningInstructions);

    updatedBucket =
        TestCommand.runAndParseCommandExpectSuccess(
            UFGcsBucket.class,
            "resource",
            "update",
            "gcs-bucket",
            "--name=" + newName,
            "--new-bucket-name=" + externalPrivateBucket.getName());
    assertEquals(externalPrivateBucket.getName(), updatedBucket.bucketName);
    // `terra resources describe --name=$newName`
    describedBucket =
        TestCommand.runAndParseCommandExpectSuccess(
            UFGcsBucket.class, "resource", "describe", "--name=" + newName);
    assertEquals(externalPrivateBucket.getName(), describedBucket.bucketName);
  }

  @Test
  @DisplayName("update a referenced bucket, specifying multiple or none of the properties")
  void updateMultipleOrNoProperties() throws IOException {
    workspaceCreator.login();

    // `terra workspace set --id=$id`
    TestCommand.runCommandExpectSuccess("workspace", "set", "--id=" + getUserFacingId());

    // `terra resources add-ref gcs-bucket --name=$name --description=$description
    // --bucket-name=$bucketName`
    String name = "updateMultipleOrNoProperties";
    String description = "updateDescription";
    TestCommand.runCommandExpectSuccess(
        "resource",
        "add-ref",
        "gcs-bucket",
        "--name=" + name,
        "--description=" + description,
        "--bucket-name=" + externalSharedBucket.getName());

    // call update without specifying any properties to modify
    // `terra resources update gcs-bucket --name=$name`
    String stdErr =
        TestCommand.runCommandExpectExitCode(
            1, "resource", "update", "gcs-bucket", "--name=" + name);
    assertThat(
        "error message says that at least one property must be specified",
        stdErr,
        CoreMatchers.containsString("Specify at least one property to update"));

    // update the name and description
    // `terra resources update gcs-bucket --name=$newName --new-name=$newName
    // --new-description=$newDescription`
    String newName = "updateMultipleOrNoProperties_NEW";
    String newDescription = "updateDescription_NEW";
    UFGcsBucket updateBucket =
        TestCommand.runAndParseCommandExpectSuccess(
            UFGcsBucket.class,
            "resource",
            "update",
            "gcs-bucket",
            "--name=" + name,
            "--new-name=" + newName,
            "--new-description=" + newDescription,
            "--new-bucket-name=" + externalPrivateBucket.getName());
    assertEquals(newName, updateBucket.name);
    assertEquals(newDescription, updateBucket.description);

    // `terra resources describe --name=$newName2`
    UFGcsBucket describeBucket =
        TestCommand.runAndParseCommandExpectSuccess(
            UFGcsBucket.class, "resource", "describe", "--name=" + newName);
    assertEquals(newDescription, describeBucket.description);
    assertEquals(externalPrivateBucket.getName(), describeBucket.bucketName);
  }

  @Test
  @DisplayName(
      "Attempt to update the gcs bucket while the user only have access to the externalSharedBucket")
  void updateGcsBucketWithPartialAccess() throws IOException {
    workspaceCreator.login();

    // `terra workspace set --id=$id`
    TestCommand.runCommandExpectSuccess("workspace", "set", "--id=" + getUserFacingId());

    String name = "updateGcsBucketWithPartialAccess";
    TestCommand.runCommandExpectSuccess(
        "resource",
        "add-ref",
        "gcs-bucket",
        "--name=" + name,
        "--bucket-name=" + externalSharedBucket.getName());

    shareeUser.login();
    // `terra workspace set --id=$id`
    TestCommand.runCommandExpectSuccess("workspace", "set", "--id=" + getUserFacingId());

    String newName = "updateGcsBucketWithPartialAccess_NEW";
    UFGcsBucket updateBucket =
        TestCommand.runAndParseCommandExpectSuccess(
            UFGcsBucket.class,
            "resource",
            "update",
            "gcs-bucket",
            "--name=" + name,
            "--new-name=" + newName);
    assertEquals(newName, updateBucket.name);

    TestCommand.runCommandExpectExitCode(
        1,
        "resource",
        "update",
        "gcs-bucket",
        "--name=" + name,
        "--new-bucket-name=" + externalPrivateBucket.getName());

    // clean up
    TestCommand.runCommandExpectSuccess("resource", "delete", "--name=" + newName, "--quiet");
  }
}<|MERGE_RESOLUTION|>--- conflicted
+++ resolved
@@ -25,14 +25,8 @@
 import org.junit.jupiter.api.Test;
 
 /** Tests for the `terra resource` commands that handle referenced GCS buckets. */
-<<<<<<< HEAD
-@Tag("unit")
-public class GcsBucketReferenced extends SingleWorkspaceUnitGcp {
-
-=======
 @Tag("unit-gcp")
 public class GcsBucketReferenced extends SingleWorkspaceUnitGcp {
->>>>>>> 27fc8df0
   // external bucket to use for creating GCS bucket references in the workspace
   private BucketInfo externalSharedBucket;
   private BucketInfo externalPrivateBucket;
