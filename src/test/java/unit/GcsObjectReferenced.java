package unit;

import static org.hamcrest.MatcherAssert.assertThat;
import static org.junit.jupiter.api.Assertions.assertEquals;

import bio.terra.cli.serialization.userfacing.resource.UFGcsObject;
import bio.terra.workspace.model.CloningInstructionsEnum;
import com.fasterxml.jackson.core.JsonProcessingException;
import com.fasterxml.jackson.core.type.TypeReference;
import com.google.cloud.Identity;
import com.google.cloud.storage.BlobId;
import com.google.cloud.storage.BucketInfo;
import com.google.cloud.storage.Storage;
import harness.TestCommand;
import harness.baseclasses.SingleWorkspaceUnitGcp;
import harness.utils.Auth;
import harness.utils.ExternalGCSBuckets;
import java.io.IOException;
import java.util.List;
import java.util.stream.Collectors;
import org.hamcrest.CoreMatchers;
import org.json.JSONObject;
import org.junit.jupiter.api.AfterAll;
import org.junit.jupiter.api.BeforeAll;
import org.junit.jupiter.api.DisplayName;
import org.junit.jupiter.api.Tag;
import org.junit.jupiter.api.Test;

/** Test for CLI commands for GCS objects. */
<<<<<<< HEAD
@Tag("unit")
public class GcsObjectReferenced extends SingleWorkspaceUnitGcp {

=======
@Tag("unit-gcp")
public class GcsObjectReferenced extends SingleWorkspaceUnitGcp {
>>>>>>> 27fc8df0
  // external bucket to use for creating GCS bucket references in the workspace
  private BucketInfo externalBucket;
  private BucketInfo externalBucket2;

  // name of blob in external bucket
  private String externalBucketBlobName = "blobs/testBlob";
  private String externalBucketBlobName2 = "blob2";

  /**
   * Helper method to call `terra resources list` and filter the results on the specified resource
   * name and workspace (uses the current workspace if null).
   */
  static List<UFGcsObject> listObjectResourceWithName(String resourceName)
      throws JsonProcessingException {
    // `terra resource list --type=GCS_OBJECT --format=json`
    List<UFGcsObject> listedResources =
        TestCommand.runAndParseCommandExpectSuccess(
            new TypeReference<>() {}, "resource", "list", "--type=GCS_OBJECT");

    // find the matching bucket in the list
    return listedResources.stream()
        .filter(resource -> resource.name.equals(resourceName))
        .collect(Collectors.toList());
  }

  @BeforeAll
  @Override
  protected void setupOnce() throws Exception {
    super.setupOnce();
    externalBucket = ExternalGCSBuckets.createBucketWithUniformAccess();
    externalBucket2 = ExternalGCSBuckets.createBucketWithUniformAccess();

    // grant the user's proxy group access to the bucket so that it will pass WSM's access check
    // when adding it as a referenced resource
    ExternalGCSBuckets.grantWriteAccess(externalBucket, Identity.group(Auth.getProxyGroupEmail()));
    ExternalGCSBuckets.grantWriteAccess(externalBucket2, Identity.group(Auth.getProxyGroupEmail()));

    // upload an object to the bucket
    ExternalGCSBuckets.writeBlob(
        workspaceCreator.getCredentialsWithCloudPlatformScope(),
        externalBucket.getName(),
        externalBucketBlobName);

    ExternalGCSBuckets.writeBlob(
        workspaceCreator.getCredentialsWithCloudPlatformScope(),
        externalBucket.getName(),
        externalBucketBlobName2);

    ExternalGCSBuckets.writeBlob(
        workspaceCreator.getCredentialsWithCloudPlatformScope(),
        externalBucket2.getName(),
        externalBucketBlobName2);
  }

  @AfterAll
  @Override
  protected void cleanupOnce() throws Exception {
    super.cleanupOnce();

    // need to delete all the objects in the bucket before we can delete the bucket
    try {
      Storage storageClient =
          ExternalGCSBuckets.getStorageClient(
              workspaceCreator.getCredentialsWithCloudPlatformScope());
      BlobId blobId = BlobId.of(externalBucket.getName(), externalBucketBlobName);
      storageClient.delete(blobId);
      BlobId blobId1 = BlobId.of(externalBucket.getName(), externalBucketBlobName2);
      storageClient.delete(blobId1);
    } catch (IOException ioEx) {
      System.out.println("Error deleting objects in the external bucket.");
      ioEx.printStackTrace();
    }

    ExternalGCSBuckets.deleteBucket(externalBucket);
    externalBucket = null;
  }

  @Test
  @DisplayName("list and describe reflect adding a new referenced bucket object")
  void listDescribeReflectAdd() throws IOException {
    workspaceCreator.login();

    // `terra workspace set --id=$id`
    TestCommand.runCommandExpectSuccess("workspace", "set", "--id=" + getUserFacingId());

    // `terra resource add-ref gcs-object --name=$name --bucket-name=$bucketName
    // --object-name=$objectName`
    String name = "listDescribeReflectAdd";
    UFGcsObject addedBucketObjectReference =
        TestCommand.runAndParseCommandExpectSuccess(
            UFGcsObject.class,
            "resource",
            "add-ref",
            "gcs-object",
            "--name=" + name,
            "--bucket-name=" + externalBucket.getName(),
            "--object-name=" + externalBucketBlobName);

    // check that the name and bucket name match
    assertEquals(name, addedBucketObjectReference.name, "add ref output matches name");
    assertEquals(
        externalBucket.getName(),
        addedBucketObjectReference.bucketName,
        "add ref output matches bucket name");
    assertEquals(
        externalBucketBlobName,
        addedBucketObjectReference.objectName,
        "add ref output matches bucket object name");

    // check that the object is in the list
    List<UFGcsObject> matchedResourceList = listObjectResourceWithName(name);
    assertEquals(1, matchedResourceList.size());
    UFGcsObject matchedResource = matchedResourceList.get(0);
    assertEquals(name, matchedResource.name, "list output matches name");
    assertEquals(
        externalBucket.getName(), matchedResource.bucketName, "list output matches bucket name");
    assertEquals(
        externalBucketBlobName,
        matchedResource.objectName,
        "List output matches bucket object name");

    // `terra resource describe --name=$name --format=json`
    UFGcsObject describeResource =
        TestCommand.runAndParseCommandExpectSuccess(
            UFGcsObject.class, "resource", "describe", "--name=" + name);

    // check that the name and bucket name match
    assertEquals(name, describeResource.name, "describe resource output matches name");
    assertEquals(
        externalBucket.getName(),
        describeResource.bucketName,
        "describe resource output matches bucket name");
    assertEquals(
        externalBucketBlobName,
        describeResource.objectName,
        "describe resource output matches bucket object name");

    // `terra resource delete --name=$name`
    TestCommand.runCommandExpectSuccess("resource", "delete", "--name=" + name, "--quiet");
  }

  @Test
  @DisplayName("list and describe reflect adding a new referenced bucket object")
  void addRefToGcsFolder() throws IOException {
    workspaceCreator.login();

    // `terra workspace set --id=$id`
    TestCommand.runCommandExpectSuccess("workspace", "set", "--id=" + getUserFacingId());

    // `terra resource add-ref gcs-object --name=$name --bucket-name=$bucketName
    // --object-name=$objectName`
    String name = "addRefToGcsFolder";
    String folder = "blobs/";
    UFGcsObject addedBucketObjectReference =
        TestCommand.runAndParseCommandExpectSuccess(
            UFGcsObject.class,
            "resource",
            "add-ref",
            "gcs-object",
            "--name=" + name,
            "--bucket-name=" + externalBucket.getName(),
            "--object-name=" + folder);

    // check that the name and bucket name match
    assertEquals(name, addedBucketObjectReference.name, "add ref output matches name");
    assertEquals(
        externalBucket.getName(),
        addedBucketObjectReference.bucketName,
        "add ref output matches bucket name");
    assertEquals(
        folder, addedBucketObjectReference.objectName, "add ref output matches bucket object name");

    // check that the object is in the list
    List<UFGcsObject> matchedResourceList = listObjectResourceWithName(name);
    assertEquals(1, matchedResourceList.size());
    UFGcsObject matchedResource = matchedResourceList.get(0);
    assertEquals(name, matchedResource.name, "list output matches name");
    assertEquals(
        externalBucket.getName(), matchedResource.bucketName, "list output matches bucket name");
    assertEquals(folder, matchedResource.objectName, "List output matches bucket object name");

    // `terra resource describe --name=$name --format=json`
    UFGcsObject describeResource =
        TestCommand.runAndParseCommandExpectSuccess(
            UFGcsObject.class, "resource", "describe", "--name=" + name);

    // check that the name and bucket name match
    assertEquals(name, describeResource.name, "describe resource output matches name");
    assertEquals(
        externalBucket.getName(),
        describeResource.bucketName,
        "describe resource output matches bucket name");
    assertEquals(
        folder, describeResource.objectName, "describe resource output matches bucket object name");

    String name2 = "addReftoGcsFilesInFolder";
    String filesInFolder = "blobs/*";
    UFGcsObject addedBucketObjectReference2 =
        TestCommand.runAndParseCommandExpectSuccess(
            UFGcsObject.class,
            "resource",
            "add-ref",
            "gcs-object",
            "--name=" + name2,
            "--path=gs://" + externalBucket.getName() + "/" + filesInFolder);
    // check that the name and bucket name match
    assertEquals(name2, addedBucketObjectReference2.name, "add ref output matches name");
    assertEquals(
        externalBucket.getName(),
        addedBucketObjectReference2.bucketName,
        "add ref output matches bucket name");
    assertEquals(
        filesInFolder,
        addedBucketObjectReference2.objectName,
        "add ref output matches bucket object name");

    String name3 = "addRefToGcsTextFilesInFolder";
    String textFilesInFolder = "blobs/*.txt";
    UFGcsObject addedBucketObjectReference3 =
        TestCommand.runAndParseCommandExpectSuccess(
            UFGcsObject.class,
            "resource",
            "add-ref",
            "gcs-object",
            "--name=" + name3,
            "--bucket-name=" + externalBucket.getName(),
            "--object-name=" + textFilesInFolder);

    // call add-ref without gcs path
    // `terra resource add-ref gcs-bucket --name=$name`
    String stdErr =
        TestCommand.runCommandExpectExitCode(
            1, "resource", "add-ref", "gcs-object", "--name=" + name);
    assertThat(
        "Specify at least one path to add.",
        stdErr,
        CoreMatchers.containsString("Specify at least one path to add."));

    // call add-ref by specifying multiple paths
    // `terra resource add-ref gcs-object --name=$name --bucket-name=$BucketName
    // --path=gs://$bucketName/$objectName`
    String stdErr1 =
        TestCommand.runCommandExpectExitCode(
            1,
            "resource",
            "add-ref",
            "gcs-object",
            "--name=" + name,
            "--bucket-name=" + externalBucket.getName(),
            "--path=gs://" + externalBucket.getName() + "/" + externalBucketBlobName);
    assertThat(
        "Specify either --path or both --bucket-name and --object-name.",
        stdErr1,
        CoreMatchers.containsString(
            "Specify either --path or both --bucket-name and --object-name."));

    // check that the name and bucket name match
    assertEquals(name3, addedBucketObjectReference3.name, "add ref output matches name");
    assertEquals(
        externalBucket.getName(),
        addedBucketObjectReference3.bucketName,
        "add ref output matches bucket name");
    assertEquals(
        textFilesInFolder,
        addedBucketObjectReference3.objectName,
        "add ref output matches bucket object name");

    // `terra resource delete --name=$name`
    TestCommand.runCommandExpectSuccess("resource", "delete", "--name=" + name, "--quiet");
    TestCommand.runCommandExpectSuccess("resource", "delete", "--name=" + name2, "--quiet");
    TestCommand.runCommandExpectSuccess("resource", "delete", "--name=" + name3, "--quiet");
  }

  @Test
  @DisplayName("resolve a referenced bucket object")
  void resolve() throws IOException {
    workspaceCreator.login();

    // `terra workspace set --id=$id`
    TestCommand.runCommandExpectSuccess("workspace", "set", "--id=" + getUserFacingId());

    // `terra resource add-ref gcs-object --name=$name --bucket-name=$bucketName
    // --object-name=$objectName`
    String name = "resolve";
    TestCommand.runAndParseCommandExpectSuccess(
        UFGcsObject.class,
        "resource",
        "add-ref",
        "gcs-object",
        "--name=" + name,
        "--bucket-name=" + externalBucket.getName(),
        "--object-name=" + externalBucketBlobName);

    // `terra resource resolve --name=$name --format=json`
    JSONObject resolved =
        TestCommand.runAndGetJsonObjectExpectSuccess("resource", "resolve", "--name=" + name);
    assertEquals(
        ExternalGCSBuckets.getGsPath(externalBucket.getName(), externalBucketBlobName),
        resolved.get(name),
        "resolve matches bucket object name");

    // `terra resource resolve --name=$name --format=json --exclude-bucket-prefix`
    JSONObject resolveExcludeBucketPrefix =
        TestCommand.runAndGetJsonObjectExpectSuccess(
            "resource", "resolve", "--name=" + name, "--exclude-bucket-prefix");
    assertEquals(
        externalBucket.getName() + "/" + externalBucketBlobName,
        resolveExcludeBucketPrefix.get(name),
        "resolve matches bucket object name excluding the prefix");

    // `terra resource delete --name=$name`
    TestCommand.runCommandExpectSuccess("resource", "delete", "--name=" + name, "--quiet");
  }

  @Test
  @DisplayName("list reflects deleting a referenced object")
  void listReflectsDelete() throws IOException {
    workspaceCreator.login();

    // `terra workspace set --id=$id`
    TestCommand.runCommandExpectSuccess("workspace", "set", "--id=" + getUserFacingId());

    // `terra resource add-ref gcs-object --name=$name --bucket-name=$bucketName
    // --object-name=$objectName`
    String name = "listReflectsDelete";
    TestCommand.runAndParseCommandExpectSuccess(
        UFGcsObject.class,
        "resource",
        "add-ref",
        "gcs-object",
        "--name=" + name,
        "--bucket-name=" + externalBucket.getName(),
        "--object-name=" + externalBucketBlobName);

    // `terra resource delete --name=$name --format=json`
    TestCommand.runCommandExpectSuccess("resource", "delete", "--name=" + name, "--quiet");

    // check that the object is not in the list
    List<UFGcsObject> matchedResources = listObjectResourceWithName(name);
    assertEquals(0, matchedResources.size(), "no resource found with this name");
  }

  @Test
  @DisplayName("check-access for a referenced object")
  void checkAccess() throws IOException {
    workspaceCreator.login();

    // `terra workspace set --id=$id`
    TestCommand.runCommandExpectSuccess("workspace", "set", "--id=" + getUserFacingId());

    // `terra resource add-ref gcs-object --name=$name --bucket-name=$bucketName
    // --object-name=$objectName`
    String name = "checkAccess";
    TestCommand.runAndParseCommandExpectSuccess(
        UFGcsObject.class,
        "resource",
        "add-ref",
        "gcs-object",
        "--name=" + name,
        "--bucket-name=" + externalBucket.getName(),
        "--object-name=" + externalBucketBlobName);

    // `terra resource check-access --name=$name
    TestCommand.runCommandExpectSuccess("resource", "check-access", "--name=" + name);

    // `terra resource delete --name=$name`
    TestCommand.runCommandExpectSuccess("resource", "delete", "--name=" + name, "--quiet");
  }

  @Test
  @DisplayName("add a referenced object, specifying all options")
  void addWithAllOptions() throws IOException {
    workspaceCreator.login();

    // `terra workspace set --id=$id`
    TestCommand.runCommandExpectSuccess("workspace", "set", "--id=" + getUserFacingId());

    // `terra resource add-ref gcs-object --name=$name --description=$description
    // --cloning=$cloning --path=gs://$bucketName/$objectName --format=json`
    String name = "addWithAllOptions";
    CloningInstructionsEnum cloning = CloningInstructionsEnum.REFERENCE;
    String description = "add with all options";
    UFGcsObject addedBucketObjectReference =
        TestCommand.runAndParseCommandExpectSuccess(
            UFGcsObject.class,
            "resource",
            "add-ref",
            "gcs-object",
            "--name=" + name,
            "--description=" + description,
            "--cloning=" + cloning,
            "--path=gs://" + externalBucket.getName() + "/" + externalBucketBlobName);

    // check that the properties match
    assertEquals(name, addedBucketObjectReference.name, "add ref output matches name");
    assertEquals(
        externalBucket.getName(),
        addedBucketObjectReference.bucketName,
        "add ref output matches bucket name");
    assertEquals(
        externalBucketBlobName,
        addedBucketObjectReference.objectName,
        "add ref output matches bucket object name");
    assertEquals(
        cloning, addedBucketObjectReference.cloningInstructions, "add ref output matches cloning");
    assertEquals(
        description, addedBucketObjectReference.description, "add ref output matches description");

    // `terra resource describe --name=$name --format=json`
    UFGcsObject describeResource =
        TestCommand.runAndParseCommandExpectSuccess(
            UFGcsObject.class, "resource", "describe", "--name=" + name);

    // check that the properties match
    assertEquals(name, describeResource.name, "describe resource output matches name");
    assertEquals(
        externalBucket.getName(),
        describeResource.bucketName,
        "describe resource output matches bucket name");
    assertEquals(
        externalBucketBlobName,
        describeResource.objectName,
        "describe resource output matches bucket object name");
    assertEquals(cloning, describeResource.cloningInstructions, "describe output matches cloning");
    assertEquals(description, describeResource.description, "describe output matches description");

    // `terra resource delete --name=$name`
    TestCommand.runCommandExpectSuccess("resource", "delete", "--name=" + name, "--quiet");
  }

  @Test
  @DisplayName("update a referenced object, one property at a time")
  void updateIndividualProperties() throws IOException {
    workspaceCreator.login();

    // `terra workspace set --id=$id`
    TestCommand.runCommandExpectSuccess("workspace", "set", "--id=" + getUserFacingId());

    // `terra resource add-ref gcs-object --name=$name --bucket-name=$bucketName
    // --object-name=$objectName --description=$description`
    String name = "updateIndividualProperties";
    String description = "updateDescription";
    TestCommand.runAndParseCommandExpectSuccess(
        UFGcsObject.class,
        "resource",
        "add-ref",
        "gcs-object",
        "--name=" + name,
        "--description=" + description,
        "--bucket-name=" + externalBucket.getName(),
        "--object-name=" + externalBucketBlobName);

    // update just the name
    // `terra resource update gcs-bucket --name=$name --new-name=$newName`
    String newName = "updateIndividualProperties_NEW";
    UFGcsObject updatedBucketObject =
        TestCommand.runAndParseCommandExpectSuccess(
            UFGcsObject.class,
            "resource",
            "update",
            "gcs-object",
            "--name=" + name,
            "--new-name=" + newName);
    assertEquals(newName, updatedBucketObject.name);
    assertEquals(description, updatedBucketObject.description);

    // `terra resource describe --name=$newName`
    UFGcsObject describedBucketObject =
        TestCommand.runAndParseCommandExpectSuccess(
            UFGcsObject.class, "resource", "describe", "--name=" + newName);
    assertEquals(description, describedBucketObject.description);
    assertEquals(CloningInstructionsEnum.REFERENCE, describedBucketObject.cloningInstructions);

    // update description and cloning instructions
    // `terra resource update gcs-bucket --name=$newName --new-description=$newDescription
    // --new-cloning=$CloningInstructionsEnum.NOTHING`
    String newDescription = "updateDescription_NEW";
    updatedBucketObject =
        TestCommand.runAndParseCommandExpectSuccess(
            UFGcsObject.class,
            "resource",
            "update",
            "gcs-object",
            "--name=" + newName,
            "--new-description=" + newDescription,
            "--new-cloning=" + CloningInstructionsEnum.NOTHING);
    assertEquals(newName, updatedBucketObject.name);
    assertEquals(newDescription, updatedBucketObject.description);
    // assertEquals(CloningInstructionsEnum.NOTHING, updatedBucketObject.cloningInstructions);

    // `terra resource describe --name=$newName`
    describedBucketObject =
        TestCommand.runAndParseCommandExpectSuccess(
            UFGcsObject.class, "resource", "describe", "--name=" + newName);
    assertEquals(newDescription, describedBucketObject.description);
    assertEquals(CloningInstructionsEnum.NOTHING, describedBucketObject.cloningInstructions);

    updatedBucketObject =
        TestCommand.runAndParseCommandExpectSuccess(
            UFGcsObject.class,
            "resource",
            "update",
            "gcs-object",
            "--name=" + newName,
            "--new-object-name=" + externalBucketBlobName2);
    assertEquals(externalBucketBlobName2, updatedBucketObject.objectName);
    assertEquals(externalBucket.getName(), updatedBucketObject.bucketName);

    var resolved =
        TestCommand.runAndGetJsonObjectExpectSuccess("resource", "resolve", "--name=" + newName);
    assertEquals(
        ExternalGCSBuckets.getGsPath(externalBucket.getName(), externalBucketBlobName2),
        resolved.get(newName),
        "resolve matches bucket object blob2 name");

    updatedBucketObject =
        TestCommand.runAndParseCommandExpectSuccess(
            UFGcsObject.class,
            "resource",
            "update",
            "gcs-object",
            "--name=" + newName,
            "--new-bucket-name=" + externalBucket2.getName());
    assertEquals(externalBucketBlobName2, updatedBucketObject.objectName);
    assertEquals(externalBucket2.getName(), updatedBucketObject.bucketName);

    var resolved2 =
        TestCommand.runAndGetJsonObjectExpectSuccess("resource", "resolve", "--name=" + newName);
    assertEquals(
        ExternalGCSBuckets.getGsPath(externalBucket2.getName(), externalBucketBlobName2),
        resolved2.get(newName),
        "resolve matches bucket2 bucket name");
  }

  @Test
  @DisplayName("update a referenced object, specifying multiple or none of the properties")
  void updateMultipleOrNoProperties() throws IOException {
    workspaceCreator.login();

    // `terra workspace set --id=$id`
    TestCommand.runCommandExpectSuccess("workspace", "set", "--id=" + getUserFacingId());

    // `terra resource add-ref gcs-object --name=$name --description=$description
    // --bucket-name=$bucketName --object-name=$objectName`
    String name = "updateMultipleOrNoProperties";
    String description = "updateDescription";
    TestCommand.runAndParseCommandExpectSuccess(
        UFGcsObject.class,
        "resource",
        "add-ref",
        "gcs-object",
        "--name=" + name,
        "--description=" + description,
        "--bucket-name=" + externalBucket.getName(),
        "--object-name=" + externalBucketBlobName);

    // call update without specifying any properties to modify
    // `terra resource update gcs-bucket --name=$name`
    String stdErr =
        TestCommand.runCommandExpectExitCode(
            1, "resource", "update", "gcs-object", "--name=" + name);
    assertThat(
        "Specify at least one property to update.",
        stdErr,
        CoreMatchers.containsString("Specify at least one property to update."));

    // call update by specifying multiple paths
    // `terra resource update gcs-object --name=$name --new-bucket-name=$newBucketName
    // --new-path=gs://$newBucketName/$newObjectName`
    String stdErr2 =
        TestCommand.runCommandExpectExitCode(
            1,
            "resource",
            "update",
            "gcs-object",
            "--name=" + name,
            "--new-bucket-name=" + externalBucket.getName(),
            "--new-path=gs://" + externalBucket.getName() + "/" + externalBucketBlobName);
    assertThat(
        "No need to specify --new-bucket-name and/or --new-object-name when --new-path is specified.",
        stdErr2,
        CoreMatchers.containsString(
            "No need to specify --new-bucket-name and/or --new-object-name when --new-path is specified."));

    // call update by specifying an illegal path
    // `terra resource update gcs-object --name=$name --new-path=gs://$newBucketName`
    String stdErr3 =
        TestCommand.runCommandExpectExitCode(
            1,
            "resource",
            "update",
            "gcs-object",
            "--name=" + name,
            "--new-path=gs://" + externalBucket.getName());
    assertThat(
        "Specify a legal path, like 'gs://bucket_name/object/path'.",
        stdErr3,
        CoreMatchers.containsString("Specify a legal path, like 'gs://bucket_name/object/path'."));

    // update the name and description
    // `terra resource update gcs-object --name=$name --new-name=$newName
    // --new-description=$newDescription`
    String newName = "updateMultipleOrNoProperties_NEW";
    String newDescription = "updateDescription_NEW";
    UFGcsObject updateBucketObject =
        TestCommand.runAndParseCommandExpectSuccess(
            UFGcsObject.class,
            "resource",
            "update",
            "gcs-object",
            "--name=" + name,
            "--new-name=" + newName,
            "--new-description=" + newDescription);
    assertEquals(newName, updateBucketObject.name);
    assertEquals(newDescription, updateBucketObject.description);

    // `terra resource describe --name=$newName`
    UFGcsObject describeBucketObject =
        TestCommand.runAndParseCommandExpectSuccess(
            UFGcsObject.class, "resource", "describe", "--name=" + newName);
    assertEquals(newDescription, describeBucketObject.description);

    // update referencing target
    // `terra resource update gcs-object --name=$name --new-bucket-name=$newBucketName
    // --new-name=$newName --new-description=$newDescription --new-object-name=$newObjectName`
    String yetAnotherName = "updateMultipleOrNoProperties_NEW";
    String yetAnotherDescription = "updateDescription_NEW";
    UFGcsObject updateBucketObjectReferencingTarget =
        TestCommand.runAndParseCommandExpectSuccess(
            UFGcsObject.class,
            "resource",
            "update",
            "gcs-object",
            "--name=" + newName,
            "--new-name=" + yetAnotherName,
            "--new-description=" + yetAnotherDescription,
            "--new-bucket-name=" + externalBucket.getName(),
            "--new-object-name=" + externalBucketBlobName2);
    assertEquals(externalBucket.getName(), updateBucketObjectReferencingTarget.bucketName);
    assertEquals(externalBucketBlobName2, updateBucketObjectReferencingTarget.objectName);

    UFGcsObject describeBucketObjectUpdatingReferencingTarget =
        TestCommand.runAndParseCommandExpectSuccess(
            UFGcsObject.class, "resource", "describe", "--name=" + yetAnotherName);
    assertEquals(yetAnotherDescription, describeBucketObjectUpdatingReferencingTarget.description);
    assertEquals(externalBucketBlobName2, describeBucketObjectUpdatingReferencingTarget.objectName);
    assertEquals(
        externalBucket.getName(), describeBucketObjectUpdatingReferencingTarget.bucketName);
    assertEquals(yetAnotherName, describeBucketObjectUpdatingReferencingTarget.name);

    // update referencing target
    // `terra resource update gcs-object --name=$name --new-path=gs://$newBucketName/$newObjectName`
    UFGcsObject updateObjectPathReferencingTarget =
        TestCommand.runAndParseCommandExpectSuccess(
            UFGcsObject.class,
            "resource",
            "update",
            "gcs-object",
            "--name=" + yetAnotherName,
            "--new-path=gs://" + externalBucket2.getName() + "/" + externalBucketBlobName);
    assertEquals(externalBucket2.getName(), updateObjectPathReferencingTarget.bucketName);
    assertEquals(externalBucketBlobName, updateObjectPathReferencingTarget.objectName);
  }
}<|MERGE_RESOLUTION|>--- conflicted
+++ resolved
@@ -27,14 +27,8 @@
 import org.junit.jupiter.api.Test;
 
 /** Test for CLI commands for GCS objects. */
-<<<<<<< HEAD
-@Tag("unit")
-public class GcsObjectReferenced extends SingleWorkspaceUnitGcp {
-
-=======
 @Tag("unit-gcp")
 public class GcsObjectReferenced extends SingleWorkspaceUnitGcp {
->>>>>>> 27fc8df0
   // external bucket to use for creating GCS bucket references in the workspace
   private BucketInfo externalBucket;
   private BucketInfo externalBucket2;
