--- conflicted
+++ resolved
@@ -280,13 +280,7 @@
 
     // `terra resource resolve --name=$name --format=json`
     JSONObject resolved =
-<<<<<<< HEAD
-        new JSONObject(
-            TestCommand.runAndGetResultExpectSuccess("resource", "resolve", "--name=" + name)
-                .stdOut);
-=======
         TestCommand.runAndGetJsonObjectExpectSuccess("resource", "resolve", "--name=" + name);
->>>>>>> 5bb73bfe
     assertEquals(
         ExternalGCSBuckets.getGsPath(externalBucket.getName(), externalBucketBlobName),
         resolved.get(name),
@@ -294,15 +288,8 @@
 
     // `terra resource resolve --name=$name --format=json --exclude-bucket-prefix`
     JSONObject resolveExcludeBucketPrefix =
-<<<<<<< HEAD
-        new JSONObject(
-            TestCommand.runAndGetResultExpectSuccess(
-                    "resource", "resolve", "--name=" + name, "--exclude-bucket-prefix")
-                .stdOut);
-=======
         TestCommand.runAndGetJsonObjectExpectSuccess(
             "resource", "resolve", "--name=" + name, "--exclude-bucket-prefix");
->>>>>>> 5bb73bfe
     assertEquals(
         externalBucket.getName() + "/" + externalBucketBlobName,
         resolveExcludeBucketPrefix.get(name),
