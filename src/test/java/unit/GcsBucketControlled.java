package unit;

import static org.hamcrest.MatcherAssert.assertThat;
import static org.junit.jupiter.api.Assertions.assertEquals;
import static org.junit.jupiter.api.Assertions.assertNotNull;
import static org.junit.jupiter.api.Assertions.assertTrue;

import bio.terra.cli.serialization.userfacing.input.GcsStorageClass;
import bio.terra.cli.serialization.userfacing.resource.UFGcsBucket;
import bio.terra.workspace.model.AccessScope;
import bio.terra.workspace.model.CloningInstructionsEnum;
import com.fasterxml.jackson.core.JsonProcessingException;
import com.fasterxml.jackson.core.type.TypeReference;
import com.google.cloud.storage.Bucket;
import harness.TestCommand;
import harness.baseclasses.SingleWorkspaceUnit;
import harness.utils.ExternalGCSBuckets;
import java.io.IOException;
import java.util.List;
import java.util.UUID;
import java.util.stream.Collectors;
import org.hamcrest.CoreMatchers;
import org.json.JSONObject;
import org.junit.jupiter.api.DisplayName;
import org.junit.jupiter.api.Tag;
import org.junit.jupiter.api.Test;

/** Tests for the `terra resource` commands that handle controlled GCS buckets. */
@Tag("unit")
public class GcsBucketControlled extends SingleWorkspaceUnit {
  @Test
  @DisplayName("list and describe reflect creating a new controlled bucket")
  void listDescribeReflectCreate() throws IOException {
    workspaceCreator.login();

    // `terra workspace set --id=$id`
    TestCommand.runCommandExpectSuccess("workspace", "set", "--id=" + getUserFacingId());

    // `terra resource create gcs-bucket --name=$name --bucket-name=$bucketName`
    String name = "listDescribeReflectCreate";
    String bucketName = UUID.randomUUID().toString();
    UFGcsBucket createdBucket =
        TestCommand.runAndParseCommandExpectSuccess(
            UFGcsBucket.class,
            "resource",
            "create",
            "gcs-bucket",
            "--name=" + name,
            "--bucket-name=" + bucketName);

    // check that the name and bucket name match
    assertEquals(name, createdBucket.name, "create output matches name");
    assertEquals(bucketName, createdBucket.bucketName, "create output matches bucket name");

    // check that the bucket is in the list
    UFGcsBucket matchedResource = listOneBucketResourceWithName(name);
    assertEquals(name, matchedResource.name, "list output matches name");
    assertEquals(bucketName, matchedResource.bucketName, "list output matches bucket name");

    // `terra resource describe --name=$name --format=json`
    UFGcsBucket describeResource =
        TestCommand.runAndParseCommandExpectSuccess(
            UFGcsBucket.class, "resource", "describe", "--name=" + name);

    // check that the name and bucket name match
    assertEquals(name, describeResource.name, "describe resource output matches name");
    assertEquals(
        bucketName, describeResource.bucketName, "describe resource output matches bucket name");

    // `terra resource delete --name=$name`
    TestCommand.runCommandExpectSuccess("resource", "delete", "--name=" + name, "--quiet");
  }

  @Test
  @DisplayName("create a new controlled gcs bucket without specifying the bucket name")
  void createGcsBucketWithoutSpecifyingBucketName() throws IOException {
    workspaceCreator.login();

    // `terra workspace set --id=$id`
    TestCommand.runCommandExpectSuccess("workspace", "set", "--id=" + getUserFacingId());

    // `terra resource create gcs-bucket --name=$name --bucket-name=$bucketName`
    String name = "listDescribeReflectCreate";
    UFGcsBucket createdBucket =
        TestCommand.runAndParseCommandExpectSuccess(
            UFGcsBucket.class, "resource", "create", "gcs-bucket", "--name=" + name);

    // check that the name and bucket name match
    assertEquals(name, createdBucket.name, "create output matches name");
    String bucketName = createdBucket.bucketName;
    assertNotNull(bucketName, "a random bucket name is generated");
    assertTrue(bucketName.contains("bucket"));

    // check that the bucket is in the list
    UFGcsBucket matchedResource = listOneBucketResourceWithName(name);
    assertEquals(name, matchedResource.name, "list output matches name");
    assertEquals(bucketName, matchedResource.bucketName, "list output matches bucket name");

    // `terra resource describe --name=$name --format=json`
    UFGcsBucket describeResource =
        TestCommand.runAndParseCommandExpectSuccess(
            UFGcsBucket.class, "resource", "describe", "--name=" + name);

    // check that the name and bucket name match
    assertEquals(name, describeResource.name, "describe resource output matches name");
    assertEquals(
        bucketName, describeResource.bucketName, "describe resource output matches bucket name");

    // `terra resource delete --name=$name`
    TestCommand.runCommandExpectSuccess("resource", "delete", "--name=" + name, "--quiet");
  }

  @Test
  @DisplayName("list reflects deleting a controlled bucket")
  void listReflectsDelete() throws IOException {
    workspaceCreator.login();

    // `terra workspace set --id=$id`
    TestCommand.runCommandExpectSuccess("workspace", "set", "--id=" + getUserFacingId());

    // `terra resource create gcs-bucket --name=$name --bucket-name=$bucketName`
    String name = "listReflectsDelete";
    String bucketName = UUID.randomUUID().toString();
    TestCommand.runCommandExpectSuccess(
        "resource", "create", "gcs-bucket", "--name=" + name, "--bucket-name=" + bucketName);

    // `terra resource delete --name=$name --format=json`
    TestCommand.runCommandExpectSuccess("resource", "delete", "--name=" + name, "--quiet");

    // check that the bucket is not in the list
    List<UFGcsBucket> matchedResources = listBucketResourcesWithName(name);
    assertEquals(0, matchedResources.size(), "no resource found with this name");
  }

  @Test
  @DisplayName("resolve a controlled bucket")
  void resolve() throws IOException {
    workspaceCreator.login();

    // `terra workspace set --id=$id`
    TestCommand.runCommandExpectSuccess("workspace", "set", "--id=" + getUserFacingId());

    // `terra resource create gcs-bucket --name=$name --bucket-name=$bucketName`
    String name = "resolve";
    String bucketName = UUID.randomUUID().toString();
    TestCommand.runCommandExpectSuccess(
        "resource", "create", "gcs-bucket", "--name=" + name, "--bucket-name=" + bucketName);

    // `terra resource resolve --name=$name --format=json`
    JSONObject resolved =
<<<<<<< HEAD
        new JSONObject(
            TestCommand.runAndGetResultExpectSuccess("resource", "resolve", "--name=" + name)
                .stdOut);
=======
        TestCommand.runAndGetJsonObjectExpectSuccess("resource", "resolve", "--name=" + name);
>>>>>>> 5bb73bfe
    assertEquals(
        ExternalGCSBuckets.getGsPath(bucketName),
        resolved.get(name),
        "default resolve includes gs:// prefix");

    // `terra resource resolve --name=$name --exclude-bucket-prefix --format=json`
    JSONObject resolvedExcludePrefix =
<<<<<<< HEAD
        new JSONObject(
            TestCommand.runAndGetResultExpectSuccess(
                    "resource", "resolve", "--name=" + name, "--exclude-bucket-prefix")
                .stdOut);
=======
        TestCommand.runAndGetJsonObjectExpectSuccess(
            "resource", "resolve", "--name=" + name, "--exclude-bucket-prefix");
>>>>>>> 5bb73bfe
    assertEquals(
        bucketName,
        resolvedExcludePrefix.get(name),
        "exclude prefix resolve only includes bucket name");

    // `terra resources delete --name=$name`
    TestCommand.runCommandExpectSuccess("resource", "delete", "--name=" + name, "--quiet");
  }

  @Test
  @DisplayName("check-access for a controlled bucket")
  void checkAccess() throws IOException {
    workspaceCreator.login();

    // `terra workspace set --id=$id`
    TestCommand.runCommandExpectSuccess("workspace", "set", "--id=" + getUserFacingId());

    // `terra resources create gcs-bucket --name=$name --bucket-name=$bucketName`
    String name = "checkAccess";
    String bucketName = UUID.randomUUID().toString();
    TestCommand.runCommandExpectSuccess(
        "resource", "create", "gcs-bucket", "--name=" + name, "--bucket-name=" + bucketName);

    // `terra resources check-access --name=$name`
    String stdErr =
        TestCommand.runCommandExpectExitCode(1, "resource", "check-access", "--name=" + name);
    assertThat(
        "error message includes wrong stewardship type",
        stdErr,
        CoreMatchers.containsString("Checking access is intended for REFERENCED resources only"));

    // `terra resources delete --name=$name`
    TestCommand.runCommandExpectSuccess("resource", "delete", "--name=" + name, "--quiet");
  }

  @Test
  @DisplayName("create a controlled bucket, specifying all options except lifecycle")
  void createWithAllOptionsExceptLifecycle() throws IOException {
    workspaceCreator.login();

    // `terra workspace set --id=$id`
    TestCommand.runCommandExpectSuccess("workspace", "set", "--id=" + getUserFacingId());

    // `terra resources create gcs-bucket --name=$name --bucket-name=$bucketName --access=$access
    // --cloning=$cloning --description=$description --location=$location --storage=$storage
    // --format=json`
    String name = "createWithAllOptionsExceptLifecycle";
    String bucketName = UUID.randomUUID().toString();
    AccessScope access = AccessScope.PRIVATE_ACCESS;
    CloningInstructionsEnum cloning = CloningInstructionsEnum.RESOURCE;
    String description = "\"create with all options except lifecycle\"";
    String location = "US";
    GcsStorageClass storage = GcsStorageClass.NEARLINE;
    UFGcsBucket createdBucket =
        TestCommand.runAndParseCommandExpectSuccess(
            UFGcsBucket.class,
            "resource",
            "create",
            "gcs-bucket",
            "--name=" + name,
            "--bucket-name=" + bucketName,
            "--access=" + access,
            "--cloning=" + cloning,
            "--description=" + description,
            "--location=" + location,
            "--storage=" + storage);

    // check that the properties match
    assertEquals(name, createdBucket.name, "create output matches name");
    assertEquals(bucketName, createdBucket.bucketName, "create output matches bucket name");
    assertEquals(access, createdBucket.accessScope, "create output matches access");
    assertEquals(cloning, createdBucket.cloningInstructions, "create output matches cloning");
    assertEquals(description, createdBucket.description, "create output matches description");
    assertEquals(
        workspaceCreator.email.toLowerCase(),
        createdBucket.privateUserName.toLowerCase(),
        "create output matches private user name");

    Bucket createdBucketOnCloud =
        ExternalGCSBuckets.getStorageClient(workspaceCreator.getCredentialsWithCloudPlatformScope())
            .get(bucketName);
    assertNotNull(createdBucketOnCloud, "looking up bucket via GCS API succeeded");
    assertEquals(
        location, createdBucketOnCloud.getLocation(), "bucket location matches create input");
    assertEquals(
        storage.toString(),
        createdBucketOnCloud.getStorageClass().toString(),
        "bucket storage class matches create input");

    // `terra resources describe --name=$name --format=json`
    UFGcsBucket describeResource =
        TestCommand.runAndParseCommandExpectSuccess(
            UFGcsBucket.class, "resource", "describe", "--name=" + name);

    // check that the properties match
    assertEquals(name, describeResource.name, "describe resource output matches name");
    assertEquals(
        bucketName, describeResource.bucketName, "describe resource output matches bucket name");
    assertEquals(access, describeResource.accessScope, "describe output matches access");
    assertEquals(cloning, describeResource.cloningInstructions, "describe output matches cloning");
    assertEquals(description, describeResource.description, "describe output matches description");
    assertEquals(
        workspaceCreator.email.toLowerCase(),
        describeResource.privateUserName.toLowerCase(),
        "describe output matches private user name");

    // `terra resources delete --name=$name`
    TestCommand.runCommandExpectSuccess("resource", "delete", "--name=" + name, "--quiet");
  }

  @Test
  @DisplayName("update a controlled bucket, one property at a time, except for lifecycle")
  void updateIndividualProperties() throws IOException {
    workspaceCreator.login();

    // `terra workspace set --id=$id`
    TestCommand.runCommandExpectSuccess("workspace", "set", "--id=" + getUserFacingId());

    // `terra resources create gcs-bucket --name=$name --description=$description
    // --bucket-name=$bucketName`
    String name = "updateIndividualProperties";
    String description = "updateDescription";
    String bucketName = UUID.randomUUID().toString();
    TestCommand.runCommandExpectSuccess(
        "resource",
        "create",
        "gcs-bucket",
        "--name=" + name,
        "--description=" + description,
        "--bucket-name=" + bucketName,
        "--cloning=" + CloningInstructionsEnum.RESOURCE);

    // update just the name
    // `terra resources update gcs-bucket --name=$name --new-name=$newName`
    String newName = "updateIndividualProperties_NEW";
    UFGcsBucket updateBucket =
        TestCommand.runAndParseCommandExpectSuccess(
            UFGcsBucket.class,
            "resource",
            "update",
            "gcs-bucket",
            "--name=" + name,
            "--new-name=" + newName);
    assertEquals(newName, updateBucket.name);
    assertEquals(description, updateBucket.description);

    // `terra resources describe --name=$newName`
    UFGcsBucket describeBucket =
        TestCommand.runAndParseCommandExpectSuccess(
            UFGcsBucket.class, "resource", "describe", "--name=" + newName);
    assertEquals(description, describeBucket.description);

    // update just the description
    // `terra resources update gcs-bucket --name=$newName --new-description=$newDescription`
    String newDescription = "updateDescription_NEW";
    updateBucket =
        TestCommand.runAndParseCommandExpectSuccess(
            UFGcsBucket.class,
            "resource",
            "update",
            "gcs-bucket",
            "--name=" + newName,
            "--new-description=" + newDescription,
            "--new-cloning=" + CloningInstructionsEnum.NOTHING);
    assertEquals(newName, updateBucket.name);
    assertEquals(newDescription, updateBucket.description);
    // see if the returned structure is up-to-date for cloning instructions
    assertEquals(CloningInstructionsEnum.NOTHING, updateBucket.cloningInstructions);

    // `terra resources describe --name=$newName`
    describeBucket =
        TestCommand.runAndParseCommandExpectSuccess(
            UFGcsBucket.class, "resource", "describe", "--name=" + newName);
    assertEquals(newDescription, describeBucket.description);

    // update just the storage class
    // `terra resources update gcs-bucket --name=$newName --storageClass
    GcsStorageClass newStorage = GcsStorageClass.ARCHIVE;
    TestCommand.runCommandExpectSuccess(
        "resource", "update", "gcs-bucket", "--name=" + newName, "--storage=" + newStorage);

    // check the updated storage class from GCS directly
    Bucket bucketOnCloud =
        ExternalGCSBuckets.getStorageClient(workspaceCreator.getCredentialsWithCloudPlatformScope())
            .get(bucketName);
    assertNotNull(bucketOnCloud, "looking up bucket via GCS API succeeded");
    assertEquals(
        newStorage.toString(),
        bucketOnCloud.getStorageClass().toString(),
        "bucket storage class matches update input");
  }

  @Test
  @DisplayName("update a controlled bucket, specifying multiple properties, except for lifecycle")
  void updateMultipleProperties() throws IOException {
    workspaceCreator.login();

    // `terra workspace set --id=$id`
    TestCommand.runCommandExpectSuccess("workspace", "set", "--id=" + getUserFacingId());

    // `terra resources create gcs-bucket --name=$name --description=$description
    // --bucket-name=$bucketName`
    String name = "updateMultipleProperties";
    String description = "updateDescription";
    String bucketName = UUID.randomUUID().toString();
    TestCommand.runCommandExpectSuccess(
        "resource",
        "create",
        "gcs-bucket",
        "--name=" + name,
        "--description=" + description,
        "--bucket-name=" + bucketName);

    // update the name, description, and storage class
    // `terra resources update gcs-bucket --name=$newName --new-name=$newName
    // --new-description=$newDescription --storage=$newStorage`
    String newName = "updateMultipleProperties_NEW";
    String newDescription = "updateDescription_NEW";
    GcsStorageClass newStorage = GcsStorageClass.NEARLINE;
    UFGcsBucket updatedBucket =
        TestCommand.runAndParseCommandExpectSuccess(
            UFGcsBucket.class,
            "resource",
            "update",
            "gcs-bucket",
            "--name=" + name,
            "--new-name=" + newName,
            "--new-description=" + newDescription,
            "--storage=" + newStorage);
    assertEquals(newName, updatedBucket.name);
    assertEquals(newDescription, updatedBucket.description);

    // `terra resources describe --name=$newName`
    UFGcsBucket describeBucket =
        TestCommand.runAndParseCommandExpectSuccess(
            UFGcsBucket.class, "resource", "describe", "--name=" + newName);
    assertEquals(newDescription, describeBucket.description);

    // check the storage class from GCS directly
    Bucket bucketOnCloud =
        ExternalGCSBuckets.getStorageClient(workspaceCreator.getCredentialsWithCloudPlatformScope())
            .get(bucketName);
    assertNotNull(bucketOnCloud, "looking up bucket via GCS API succeeded");
    assertEquals(
        newStorage.toString(),
        bucketOnCloud.getStorageClass().toString(),
        "bucket storage class matches update input");
  }

  /**
   * Helper method to call `terra resources list` and expect one resource with this name. Uses the
   * current workspace.
   */
  static UFGcsBucket listOneBucketResourceWithName(String resourceName)
      throws JsonProcessingException {
    return listOneBucketResourceWithName(resourceName, null);
  }

  /**
   * Helper method to call `terra resources list` and expect one resource with this name. Filters on
   * the specified workspace id; Uses the current workspace if null.
   */
  static UFGcsBucket listOneBucketResourceWithName(String resourceName, String userFacingId)
      throws JsonProcessingException {
    List<UFGcsBucket> matchedResources = listBucketResourcesWithName(resourceName, userFacingId);

    assertEquals(1, matchedResources.size(), "found exactly one resource with this name");
    return matchedResources.get(0);
  }

  /**
   * Helper method to call `terra resources list` and filter the results on the specified resource
   * name. Uses the current workspace.
   */
  static List<UFGcsBucket> listBucketResourcesWithName(String resourceName)
      throws JsonProcessingException {
    return listBucketResourcesWithName(resourceName, null);
  }

  /**
   * Helper method to call `terra resources list` and filter the results on the specified resource
   * name and workspace (uses the current workspace if null).
   */
  static List<UFGcsBucket> listBucketResourcesWithName(
      String resourceName, String workspaceUserFacingId) throws JsonProcessingException {
    // `terra resources list --type=GCS_BUCKET --format=json`
    List<UFGcsBucket> listedResources =
        workspaceUserFacingId == null
            ? TestCommand.runAndParseCommandExpectSuccess(
                new TypeReference<>() {}, "resource", "list", "--type=GCS_BUCKET")
            : TestCommand.runAndParseCommandExpectSuccess(
                new TypeReference<>() {},
                "resource",
                "list",
                "--type=GCS_BUCKET",
                "--workspace=" + workspaceUserFacingId);

    // find the matching bucket in the list
    return listedResources.stream()
        .filter(resource -> resource.name.equals(resourceName))
        .collect(Collectors.toList());
  }
}<|MERGE_RESOLUTION|>--- conflicted
+++ resolved
@@ -148,13 +148,7 @@
 
     // `terra resource resolve --name=$name --format=json`
     JSONObject resolved =
-<<<<<<< HEAD
-        new JSONObject(
-            TestCommand.runAndGetResultExpectSuccess("resource", "resolve", "--name=" + name)
-                .stdOut);
-=======
         TestCommand.runAndGetJsonObjectExpectSuccess("resource", "resolve", "--name=" + name);
->>>>>>> 5bb73bfe
     assertEquals(
         ExternalGCSBuckets.getGsPath(bucketName),
         resolved.get(name),
@@ -162,15 +156,8 @@
 
     // `terra resource resolve --name=$name --exclude-bucket-prefix --format=json`
     JSONObject resolvedExcludePrefix =
-<<<<<<< HEAD
-        new JSONObject(
-            TestCommand.runAndGetResultExpectSuccess(
-                    "resource", "resolve", "--name=" + name, "--exclude-bucket-prefix")
-                .stdOut);
-=======
         TestCommand.runAndGetJsonObjectExpectSuccess(
             "resource", "resolve", "--name=" + name, "--exclude-bucket-prefix");
->>>>>>> 5bb73bfe
     assertEquals(
         bucketName,
         resolvedExcludePrefix.get(name),
