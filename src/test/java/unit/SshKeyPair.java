--- conflicted
+++ resolved
@@ -59,23 +59,13 @@
     testUser.login();
     var sshkey =
         TestCommand.runAndParseCommandExpectSuccess(
-<<<<<<< HEAD
             UFSshKeyPair.class, "user", "ssh-key", "generate", "--quiet");
-    assertEquals(testUser.email.toLowerCase(Locale.ROOT), sshkey.userEmail);
-=======
-            UFSshKeyPair.class, "user", "ssh-key", "generate");
     assertEquals(testUser.email.toLowerCase(), sshkey.userEmail.toLowerCase());
->>>>>>> 9157c7d0
 
     testUser2.login();
     var sshkey2 =
         TestCommand.runAndParseCommandExpectSuccess(
-<<<<<<< HEAD
             UFSshKeyPair.class, "user", "ssh-key", "generate", "--quiet");
-    assertEquals(testUser2.email.toLowerCase(Locale.ROOT), sshkey2.userEmail);
-=======
-            UFSshKeyPair.class, "user", "ssh-key", "generate");
     assertEquals(testUser2.email.toLowerCase(), sshkey2.userEmail.toLowerCase());
->>>>>>> 9157c7d0
   }
 }